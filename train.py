--- conflicted
+++ resolved
@@ -13,10 +13,6 @@
 
 import torch.nn as nn
 from torch import optim
-<<<<<<< HEAD
-from torch import onnx
-=======
->>>>>>> 44fb6d57
 from torch.utils.data import DataLoader
 from tensorboardX import SummaryWriter
 
@@ -31,10 +27,6 @@
 from layers.losses import L1LossMasked
 
 torch.manual_seed(1)
-<<<<<<< HEAD
-=======
-
->>>>>>> 44fb6d57
 use_cuda = torch.cuda.is_available()
 
 parser = argparse.ArgumentParser()
@@ -50,11 +42,7 @@
 c = load_config(args.config_path)
 _ = os.path.dirname(os.path.realpath(__file__))
 OUT_PATH = os.path.join(_, c.output_path)
-<<<<<<< HEAD
 OUT_PATH = create_experiment_folder(OUT_PATH, c.model_name, args.debug)
-=======
-OUT_PATH = create_experiment_folder(OUT_PATH, c.model_name)
->>>>>>> 44fb6d57
 CHECKPOINT_PATH = os.path.join(OUT_PATH, 'checkpoints')
 shutil.copyfile(args.config_path, os.path.join(OUT_PATH, 'config.json'))
 
@@ -68,29 +56,13 @@
 LOG_DIR = OUT_PATH
 tb = SummaryWriter(LOG_DIR)
 
-<<<<<<< HEAD
 
 def train(model, criterion, criterion_st, data_loader, optimizer, optimizer_st, epoch):
-=======
-if c.priority_freq:
-    n_priority_freq = int(3000 / (c.sample_rate * 0.5) * c.num_freq)
-    print(" > Using num priority freq. : {}".format(n_priority_freq))
-else:
-    print(" > Priority freq. is disabled.")
-
-
-def train(model, criterion, criterion_st, data_loader, optimizer, epoch):
->>>>>>> 44fb6d57
     model = model.train()
     epoch_time = 0
     avg_linear_loss = 0
     avg_mel_loss = 0
     avg_stop_loss = 0
-<<<<<<< HEAD
-=======
-    avg_attn_loss = 0
-
->>>>>>> 44fb6d57
     print(" | > Epoch {}/{}".format(epoch, c.epochs))
     progbar = Progbar(len(data_loader.dataset) / c.batch_size)
     progbar_display = {}
@@ -103,15 +75,11 @@
         linear_spec = data[2]
         mel_spec = data[3]
         mel_lengths = data[4]
-<<<<<<< HEAD
         stop_targets = data[5]
         
         # set stop targets view, we predict a single stop token per r frames prediction
         stop_targets = stop_targets.view(text_input.shape[0], stop_targets.size(1) // c.r, -1)
         stop_targets = (stop_targets.sum(2) > 0.0).unsqueeze(2).float()
-=======
-        stop_target = data[5]
->>>>>>> 44fb6d57
 
         current_step = num_iter + args.restore_step + \
             epoch * len(data_loader) + 1
@@ -127,18 +95,11 @@
             params_group['lr'] = current_lr_st
 
         optimizer.zero_grad()
-<<<<<<< HEAD
         optimizer_st.zero_grad()
-=======
-        
-        stop_target = stop_target.view(text_input.shape[0], stop_target.size(1) // c.r, -1)
-        stop_target = (stop_target.sum(2) > 0.0).float()
->>>>>>> 44fb6d57
 
         # dispatch data to GPU
         if use_cuda:
             text_input = text_input.cuda()
-<<<<<<< HEAD
             mel_input = mel_input.cuda()
             mel_lengths = mel_lengths.cuda()
             linear_input = linear_input.cuda()
@@ -156,39 +117,6 @@
                               linear_input[:, :, :n_priority_freq],
                               mel_lengths)
         loss = mel_loss + linear_loss
-=======
-            mel_spec = mel_spec.cuda()
-            mel_lengths = mel_lengths.cuda()
-            linear_spec = linear_spec.cuda()
-            stop_target = stop_target.cuda()
-            
-        # create attention mask
-        if c.mk > 0.0:
-            N = text_input.shape[1]
-            T = mel_spec.shape[1] // c.r
-            M = create_attn_mask(N, T, 0.03)
-            mk = mk_decay(c.mk, c.epochs, epoch)
-        
-        # forward pass
-        mel_output, linear_output, alignments, stop_tokens =\
-            model.forward(text_input, mel_spec)
-
-        # loss computation
-        mel_loss = criterion(mel_output, mel_spec, mel_lengths)
-        linear_loss = criterion(linear_output, linear_spec, mel_lengths)
-        stop_loss = criterion_st(stop_tokens, stop_target)
-        if c.priority_freq:
-            linear_loss =  0.5 * linear_loss\
-                + 0.5 * criterion(linear_output[:, :, :n_priority_freq],
-                                  linear_spec[:, :, :n_priority_freq],
-                                  mel_lengths)
-        loss = mel_loss + linear_loss + stop_loss
-        if c.mk > 0.0:
-            attention_loss = criterion(alignments, M, mel_lengths)
-            loss += mk * attention_loss
-            avg_attn_loss += attention_loss.item()
-            progbar_display['attn_loss'] = attention_loss.item()
->>>>>>> 44fb6d57
 
         # backpass and check the grad norm for spec losses
         loss.backward(retain_graph=True)
@@ -218,16 +146,12 @@
         progbar_display['grad_norm'] = grad_norm.item()
 
         # update
-<<<<<<< HEAD
         progbar.update(num_iter+1, values=[('total_loss', loss.item()),
                                            ('linear_loss', linear_loss.item()),
                                            ('mel_loss', mel_loss.item()),
                                            ('stop_loss', stop_loss.item()),
                                            ('grad_norm', grad_norm.item()),
                                            ('grad_norm_st', grad_norm_st.item())])
-=======
-        progbar.update(num_iter+1, values=list(progbar_display.items()))
->>>>>>> 44fb6d57
         avg_linear_loss += linear_loss.item()
         avg_mel_loss += mel_loss.item()
         avg_stop_loss += stop_loss.item()
@@ -251,11 +175,7 @@
 
             # Diagnostic visualizations
             const_spec = linear_output[0].data.cpu().numpy()
-<<<<<<< HEAD
             gt_spec = linear_input[0].data.cpu().numpy()
-=======
-            gt_spec = linear_spec[0].data.cpu().numpy()
->>>>>>> 44fb6d57
 
             const_spec = plot_spectrogram(const_spec, data_loader.dataset.ap)
             gt_spec = plot_spectrogram(gt_spec, data_loader.dataset.ap)
@@ -290,13 +210,7 @@
     tb.add_scalar('TrainEpochLoss/LinearLoss', avg_linear_loss, current_step)
     tb.add_scalar('TrainEpochLoss/StopLoss', avg_stop_loss, current_step)
     tb.add_scalar('TrainEpochLoss/MelLoss', avg_mel_loss, current_step)
-<<<<<<< HEAD
     tb.add_scalar('TrainEpochLoss/StopLoss', avg_stop_loss, current_step)
-=======
-    if c.mk > 0:
-        avg_attn_loss /= (num_iter + 1)
-        tb.add_scalar('TrainEpochLoss/AttnLoss', avg_attn_loss, current_step)
->>>>>>> 44fb6d57
     tb.add_scalar('Time/EpochTime', epoch_time, epoch)
     epoch_time = 0
 
@@ -309,15 +223,9 @@
     avg_linear_loss = 0
     avg_mel_loss = 0
     avg_stop_loss = 0
-<<<<<<< HEAD
     print(" | > Validation")
     progbar = Progbar(len(data_loader.dataset) / c.batch_size)
     n_priority_freq = int(3000 / (c.sample_rate * 0.5) * c.num_freq)
-=======
-
-    print("\n | > Validation")
-    progbar = Progbar(len(data_loader.dataset) / c.batch_size)
->>>>>>> 44fb6d57
     with torch.no_grad():
         for num_iter, data in enumerate(data_loader):
             start_time = time.time()
@@ -325,7 +233,6 @@
             # setup input data
             text_input = data[0]
             text_lengths = data[1]
-<<<<<<< HEAD
             linear_input = data[2]
             mel_input = data[3]
             mel_lengths = data[4]
@@ -354,37 +261,6 @@
                 + 0.5 * criterion(linear_output[:, :, :n_priority_freq],
                                   linear_input[:, :, :n_priority_freq],
                                   mel_lengths)
-=======
-            linear_spec = data[2]
-            mel_spec = data[3]
-            mel_lengths = data[4]
-            stop_target = data[5]
-
-            stop_target = stop_target.view(text_input.shape[0], stop_target.size(1) // c.r, -1)
-            stop_target = (stop_target.sum(2) > 0.0).float()
-        
-            # dispatch data to GPU
-            if use_cuda:
-                text_input = text_input.cuda()
-                mel_spec = mel_spec.cuda()
-                mel_lengths = mel_lengths.cuda()
-                linear_spec = linear_spec.cuda()
-                stop_target = stop_target.cuda()
-
-            # forward pass
-            mel_output, linear_output, alignments, stop_tokens =\
-                model.forward(text_input, mel_spec)
-
-            # loss computation
-            mel_loss = criterion(mel_output, mel_spec, mel_lengths)
-            linear_loss = criterion(linear_output, linear_spec, mel_lengths)
-            stop_loss = criterion_st(stop_tokens, stop_target)
-            if c.priority_freq:
-                linear_loss =  0.5 * linear_loss\
-                    + 0.5 * criterion(linear_output[:, :, :n_priority_freq],
-                                      linear_spec[:, :, :n_priority_freq],
-                                      mel_lengths)
->>>>>>> 44fb6d57
             loss = mel_loss + linear_loss + stop_loss
 
             step_time = time.time() - start_time
@@ -392,17 +268,9 @@
 
             # update
             progbar.update(num_iter+1, values=[('total_loss', loss.item()),
-<<<<<<< HEAD
                                                ('linear_loss', linear_loss.item()),
                                                ('mel_loss', mel_loss.item()),
                                                ('stop_loss', stop_loss.item())])
-=======
-                                               ('linear_loss',
-                                                linear_loss.item()),
-                                               ('stop_loss', stop_loss.item()),
-                                               ('mel_loss', mel_loss.item())])
-            sys.stdout.flush()
->>>>>>> 44fb6d57
 
             avg_linear_loss += linear_loss.item()
             avg_mel_loss += mel_loss.item()
@@ -411,11 +279,7 @@
     # Diagnostic visualizations
     idx = np.random.randint(mel_spec.shape[0])
     const_spec = linear_output[idx].data.cpu().numpy()
-<<<<<<< HEAD
     gt_spec = linear_input[idx].data.cpu().numpy()
-=======
-    gt_spec = linear_spec[idx].data.cpu().numpy()
->>>>>>> 44fb6d57
     align_img = alignments[idx].data.cpu().numpy()
 
     const_spec = plot_spectrogram(const_spec, data_loader.dataset.ap)
@@ -450,10 +314,6 @@
     tb.add_scalar('ValEpochLoss/LinearLoss', avg_linear_loss, current_step)
     tb.add_scalar('ValEpochLoss/MelLoss', avg_mel_loss, current_step)
     tb.add_scalar('ValEpochLoss/Stop_loss', avg_stop_loss, current_step)
-<<<<<<< HEAD
-
-=======
->>>>>>> 44fb6d57
     return avg_linear_loss
 
 
@@ -509,20 +369,11 @@
                      c.num_mels,
                      c.r)
 
-<<<<<<< HEAD
     optimizer = optim.Adam(model.parameters(), lr=c.lr)
     optimizer_st = optim.Adam(model.decoder.stopnet.parameters(), lr=c.lr)
 
     criterion = L1LossMasked()
     criterion_st = nn.BCELoss()  
-=======
-    if use_cuda:
-        criterion = L1LossMasked().cuda()
-        criterion_st = nn.BCELoss().cuda()
-    else:
-        criterion = L1LossMasked()
-        criterion_st = nn.BCELoss()
->>>>>>> 44fb6d57
 
     if args.restore_path:
         checkpoint = torch.load(args.restore_path)
@@ -545,14 +396,9 @@
         print(" > Starting a new training")
 
     if use_cuda:
-<<<<<<< HEAD
         model = nn.DataParallel(model.cuda())
         criterion.cuda()
         criterion_st.cuda()
-=======
-        print(" > Using CUDA.")
-        model = nn.DataParallel(model).cuda()
->>>>>>> 44fb6d57
 
     num_params = count_parameters(model)
     print(" | > Model has {} parameters".format(num_params))
@@ -565,11 +411,7 @@
 
     for epoch in range(0, c.epochs):
         train_loss, current_step = train(
-<<<<<<< HEAD
             model, criterion, criterion_st, train_loader, optimizer, optimizer_st, epoch)
-=======
-            model, criterion, criterion_st, train_loader, optimizer, epoch)
->>>>>>> 44fb6d57
         val_loss = evaluate(model, criterion, criterion_st, val_loader, current_step)
         best_loss = save_best_model(model, optimizer, val_loss,
                                     best_loss, OUT_PATH,
@@ -577,10 +419,6 @@
 
 
 if __name__ == '__main__':
-<<<<<<< HEAD
-=======
-    # signal.signal(signal.SIGINT, signal_handler)
->>>>>>> 44fb6d57
     try:
         main(args)
     except KeyboardInterrupt:
