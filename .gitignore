WadaSNR/
.idea/
*.pyc
.DS_Store
./__init__.py
# Byte-compiled / optimized / DLL files
__pycache__/
*.py[cod]
*$py.class

# C extensions
*.so

# Distribution / packaging
.Python
build/
develop-eggs/
dist/
downloads/
eggs/
.eggs/
lib/
lib64/
parts/
sdist/
var/
wheels/
*.egg-info/
.installed.cfg
*.egg
MANIFEST

# PyInstaller
#  Usually these files are written by a python script from a template
#  before PyInstaller builds the exe, so as to inject date/other infos into it.
*.manifest
*.spec

# Installer logs
pip-log.txt
pip-delete-this-directory.txt

# Unit test / coverage reports
htmlcov/
.tox/
.coverage
.coverage.*
.cache
nosetests.xml
coverage.xml
*.cover
.hypothesis/

# Translations
*.mo
*.pot

# Django stuff:
*.log
.static_storage/
.media/
local_settings.py

# Flask stuff:
instance/
.webassets-cache

# Scrapy stuff:
.scrapy

# Sphinx documentation
docs/_build/

# PyBuilder
target/

# Jupyter Notebook
.ipynb_checkpoints

# pyenv
.python-version

# celery beat schedule file
celerybeat-schedule

# SageMath parsed files
*.sage.py

# Environments
.env
.venv
env/
venv/
ENV/
env.bak/
venv.bak/

# Spyder project settings
.spyderproject
.spyproject

# Rope project settings
.ropeproject

# mkdocs documentation
/site

# mypy
.mypy_cache/

# vim
*.swp
*.swm
*.swn
*.swo

# pytorch models
*.pth
*.pth.tar
!dummy_speakers.pth
result/

# setup.py
version.py

# jupyter dummy files
core

# ignore local datasets
recipes/WIP/*
recipes/ljspeech/LJSpeech-1.1/*
recipes/vctk/VCTK/*
recipes/**/*.npy
recipes/**/*.json
VCTK-Corpus-removed-silence/*

# ignore training logs
trainer_*_log.txt

# files used internally for dev, test etc.
tests/outputs/*
tests/train_outputs/*
TODO.txt
.vscode/*
data/*
notebooks/data/*
TTS/tts/utils/monotonic_align/core.c
.vscode-upload.json
temp_build/*
events.out*
old_configs/*
model_importers/*
model_profiling/*
docs/source/TODO/*
.noseids
.dccache
log.txt
umap.png
*.out
SocialMedia.txt
output.wav
tts_output.wav
deps.json
speakers.json
internal/*
*_pitch.npy
*_phoneme.npy
wandb
depot/*
coqui_recipes/*
<<<<<<< HEAD

# SVN
.svn/
=======
local_scripts/*
>>>>>>> bb8d0800
<|MERGE_RESOLUTION|>--- conflicted
+++ resolved
@@ -168,10 +168,7 @@
 wandb
 depot/*
 coqui_recipes/*
-<<<<<<< HEAD
+local_scripts/*
 
 # SVN
-.svn/
-=======
-local_scripts/*
->>>>>>> bb8d0800
+.svn/