--- conflicted
+++ resolved
@@ -169,10 +169,6 @@
 depot/*
 coqui_recipes/*
 local_scripts/*
-<<<<<<< HEAD
-
+coqui_demos/*
 # SVN
-.svn/
-=======
-coqui_demos/*
->>>>>>> 6f1cba2f
+.svn/