import os
import sys
import glob
import time
import shutil
import datetime
import json
import torch
import subprocess
import numpy as np
from collections import OrderedDict
from torch.autograd import Variable
from utils.text import text_to_sequence


class AttrDict(dict):
    def __init__(self, *args, **kwargs):
        super(AttrDict, self).__init__(*args, **kwargs)
        self.__dict__ = self


def load_config(config_path):
    config = AttrDict()
    config.update(json.load(open(config_path, "r")))
    return config


def get_commit_hash():
    """https://stackoverflow.com/questions/14989858/get-the-current-git-hash-in-a-python-script"""
    try:
        subprocess.check_output(['git', 'diff-index', '--quiet',
                                 'HEAD'])  # Verify client is clean
    except:
        raise RuntimeError(
            " !! Commit before training to get the commit hash.")
    commit = subprocess.check_output(['git', 'rev-parse', '--short',
                                      'HEAD']).decode().strip()
    print(' > Git Hash: {}'.format(commit))
    return commit


def create_experiment_folder(root_path, model_name, debug):
    """ Create a folder with the current date and time """
    date_str = datetime.datetime.now().strftime("%B-%d-%Y_%I+%M%p")
    if debug:
        commit_hash = 'debug'
    else:
        commit_hash = get_commit_hash()
    output_folder = os.path.join(
        root_path, date_str + '-' + model_name + '-' + commit_hash)
    os.makedirs(output_folder, exist_ok=True)
    print(" > Experiment folder: {}".format(output_folder))
    return output_folder


def remove_experiment_folder(experiment_path):
    """Check folder if there is a checkpoint, otherwise remove the folder"""

    checkpoint_files = glob.glob(experiment_path + "/*.pth.tar")
    if len(checkpoint_files) < 1:
        if os.path.exists(experiment_path):
            shutil.rmtree(experiment_path)
            print(" ! Run is removed from {}".format(experiment_path))
    else:
        print(" ! Run is kept in {}".format(experiment_path))


def copy_config_file(config_file, path):
    config_name = os.path.basename(config_file)
    out_path = os.path.join(path, config_name)
    shutil.copyfile(config_file, out_path)


def _trim_model_state_dict(state_dict):
    r"""Remove 'module.' prefix from state dictionary. It is necessary as it
    is loded for the next time by model.load_state(). Otherwise, it complains
    about the torch.DataParallel()"""

    new_state_dict = OrderedDict()
    for k, v in state_dict.items():
        name = k[7:]  # remove `module.`
        new_state_dict[name] = v
    return new_state_dict


def save_checkpoint(model, optimizer, optimizer_st, model_loss, out_path,
                    current_step, epoch):
    checkpoint_path = 'checkpoint_{}.pth.tar'.format(current_step)
    checkpoint_path = os.path.join(out_path, checkpoint_path)
    print(" | | > Checkpoint saving : {}".format(checkpoint_path))

<<<<<<< HEAD
    new_state_dict = _trim_model_state_dict(model.state_dict())
    state = {'model': new_state_dict,
             'optimizer': optimizer.state_dict(),
             'step': current_step,
             'epoch': epoch,
             'linear_loss': model_loss,
             'date': datetime.date.today().strftime("%B %d, %Y")}
=======
    new_state_dict = model.state_dict()
    state = {
        'model': new_state_dict,
        'optimizer': optimizer.state_dict(),
        'optimizer_st': optimizer_st.state_dict(),
        'step': current_step,
        'epoch': epoch,
        'linear_loss': model_loss,
        'date': datetime.date.today().strftime("%B %d, %Y")
    }
>>>>>>> 6818e111
    torch.save(state, checkpoint_path)


def save_best_model(model, optimizer, model_loss, best_loss, out_path,
                    current_step, epoch):
    if model_loss < best_loss:
        new_state_dict = model.state_dict()
        state = {
            'model': new_state_dict,
            'optimizer': optimizer.state_dict(),
            'step': current_step,
            'epoch': epoch,
            'linear_loss': model_loss,
            'date': datetime.date.today().strftime("%B %d, %Y")
        }
        best_loss = model_loss
        bestmodel_path = 'best_model.pth.tar'
        bestmodel_path = os.path.join(out_path, bestmodel_path)
        print(" | > Best model saving with loss {0:.2f} : {1:}".format(
            model_loss, bestmodel_path))
        torch.save(state, bestmodel_path)
    return best_loss


def check_update(model, grad_clip):
    r'''Check model gradient against unexpected jumps and failures'''
    skip_flag = False
    grad_norm = torch.nn.utils.clip_grad_norm_(model.parameters(), grad_clip)
    if np.isinf(grad_norm):
        print(" | > Gradient is INF !!")
        skip_flag = True
    return grad_norm, skip_flag


def lr_decay(init_lr, global_step, warmup_steps):
    r'''from https://github.com/r9y9/tacotron_pytorch/blob/master/train.py'''
    warmup_steps = float(warmup_steps)
    step = global_step + 1.
    lr = init_lr * warmup_steps**0.5 * np.minimum(step * warmup_steps**-1.5,
                                                  step**-0.5)
    return lr


class AnnealLR(torch.optim.lr_scheduler._LRScheduler):
    def __init__(self, optimizer, warmup_steps=0.1):
        self.warmup_steps = float(warmup_steps)
        super(AnnealLR, self).__init__(optimizer, last_epoch)

    def get_lr(self):
        return [
            base_lr * self.warmup_steps**0.5 * torch.min([
                self.last_epoch * self.warmup_steps**-1.5, self.last_epoch**
                -0.5
            ]) for base_lr in self.base_lrs
        ]


def mk_decay(init_mk, max_epoch, n_epoch):
    return init_mk * ((max_epoch - n_epoch) / max_epoch)


def count_parameters(model):
    r"""Count number of trainable parameters in a network"""
    return sum(p.numel() for p in model.parameters() if p.requires_grad)


# from https://gist.github.com/jihunchoi/f1434a77df9db1bb337417854b398df1
def sequence_mask(sequence_length, max_len=None):
    if max_len is None:
        max_len = sequence_length.data.max()
    batch_size = sequence_length.size(0)
    seq_range = torch.arange(0, max_len).long()
    seq_range_expand = seq_range.unsqueeze(0).expand(batch_size, max_len)
    if sequence_length.is_cuda:
        seq_range_expand = seq_range_expand.cuda()
    seq_length_expand = (sequence_length.unsqueeze(1)
                         .expand_as(seq_range_expand))
    return seq_range_expand < seq_length_expand


def synthesis(model, ap, text, use_cuda, text_cleaner):
    text_cleaner = [text_cleaner]
    seq = np.array(text_to_sequence(text, text_cleaner))
    chars_var = torch.from_numpy(seq).unsqueeze(0)
    if use_cuda:
        chars_var = chars_var.cuda().long()
    _, linear_out, alignments, _ = model.forward(chars_var)
    linear_out = linear_out[0].data.cpu().numpy()
    wav = ap.inv_spectrogram(linear_out.T)
    return wav, linear_out, alignments<|MERGE_RESOLUTION|>--- conflicted
+++ resolved
@@ -89,15 +89,6 @@
     checkpoint_path = os.path.join(out_path, checkpoint_path)
     print(" | | > Checkpoint saving : {}".format(checkpoint_path))
 
-<<<<<<< HEAD
-    new_state_dict = _trim_model_state_dict(model.state_dict())
-    state = {'model': new_state_dict,
-             'optimizer': optimizer.state_dict(),
-             'step': current_step,
-             'epoch': epoch,
-             'linear_loss': model_loss,
-             'date': datetime.date.today().strftime("%B %d, %Y")}
-=======
     new_state_dict = model.state_dict()
     state = {
         'model': new_state_dict,
@@ -108,7 +99,6 @@
         'linear_loss': model_loss,
         'date': datetime.date.today().strftime("%B %d, %Y")
     }
->>>>>>> 6818e111
     torch.save(state, checkpoint_path)
 
 
