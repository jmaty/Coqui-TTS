--- conflicted
+++ resolved
@@ -11,12 +11,6 @@
 from TTS.tts.datasets.preprocess import load_meta_data
 from TTS.tts.utils.speakers import SpeakerManager
 from TTS.utils.audio import AudioProcessor
-
-<<<<<<< HEAD
-=======
-from TTS.config import load_config
->>>>>>> e78e3cd8
-
 
 parser = argparse.ArgumentParser(
     description='Compute embedding vectors for each wav file in a dataset.'
