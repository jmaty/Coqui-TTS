--- conflicted
+++ resolved
@@ -312,9 +312,6 @@
         print(" > Text: {}".format(args.text))
 
     # kick it
-<<<<<<< HEAD
-    wav = synthesizer.tts(args.text, args.speaker_idx, args.language_idx, args.speaker_wav, reference_wav=args.reference_wav, reference_speaker_name=args.reference_speaker_idx, emotion_name=args.emotion_idx)
-=======
     wav = synthesizer.tts(
         args.text,
         args.speaker_idx,
@@ -322,8 +319,8 @@
         args.speaker_wav,
         reference_wav=args.reference_wav,
         reference_speaker_name=args.reference_speaker_idx,
-    )
->>>>>>> 397b3e9b
+        emotion_name=args.emotion_idx
+    )
 
     # save the results
     print(" > Saving output to {}".format(args.out_path))
