--- conflicted
+++ resolved
@@ -317,16 +317,6 @@
         else:
             os.makedirs(output_path, exist_ok=True)
             print(f" > Downloading model to {output_path}")
-<<<<<<< HEAD
-            if "fairseq" in model_name:
-                self.download_fairseq_model(model_name, output_path)
-            elif "github_rls_url" in model_item:
-                self._download_github_model(model_item, output_path)
-            elif "hf_url" in model_item:
-                self._download_hf_model(model_item, output_path)
-
-        self.print_model_license(model_item=model_item)
-=======
             try:
                 if "fairseq" in model_name:
                     self.download_fairseq_model(model_name, output_path)
@@ -340,7 +330,6 @@
                 rmtree(output_path)
                 raise e
             self.print_model_license(model_item=model_item)
->>>>>>> 49088dbf
         # find downloaded files
         output_model_path = output_path
         output_config_path = None
