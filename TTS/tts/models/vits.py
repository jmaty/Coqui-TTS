import math
import os
from dataclasses import dataclass, field, replace
from itertools import chain
from typing import Dict, List, Tuple, Union

import numpy as np
import torch
import torch.distributed as dist
import torchaudio
from coqpit import Coqpit
from librosa.filters import mel as librosa_mel_fn
from torch import nn
from torch.cuda.amp.autocast_mode import autocast
from torch.nn import functional as F
from torch.utils.data import DataLoader
from torch.utils.data.sampler import WeightedRandomSampler
from trainer.torch import DistributedSampler, DistributedSamplerWrapper
from trainer.trainer_utils import get_optimizer, get_scheduler

from TTS.tts.configs.shared_configs import CharactersConfig
from TTS.tts.datasets.dataset import TTSDataset, _parse_sample
from TTS.tts.layers.glow_tts.duration_predictor import DurationPredictor
from TTS.tts.layers.vits.discriminator import VitsDiscriminator
from TTS.tts.layers.vits.networks import PosteriorEncoder, ResidualCouplingBlocks, TextEncoder
from TTS.tts.layers.vits.stochastic_duration_predictor import StochasticDurationPredictor
from TTS.tts.models.base_tts import BaseTTS
from TTS.tts.utils.fairseq import rehash_fairseq_vits_checkpoint
from TTS.tts.utils.helpers import generate_path, maximum_path, rand_segments, segment, sequence_mask
from TTS.tts.utils.languages import LanguageManager
from TTS.tts.utils.speakers import SpeakerManager
from TTS.tts.utils.synthesis import synthesis
from TTS.tts.utils.text.characters import BaseCharacters, BaseVocabulary, _characters, _pad, _phonemes, _punctuations
from TTS.tts.utils.text.tokenizer import TTSTokenizer
from TTS.tts.utils.visual import plot_alignment
from TTS.utils.io import load_fsspec
from TTS.utils.samplers import BucketBatchSampler
from TTS.vocoder.models.hifigan_generator import HifiganGenerator
from TTS.vocoder.utils.generic_utils import plot_results

##############################
# IO / Feature extraction
##############################

# pylint: disable=global-statement
hann_window = {}
mel_basis = {}


@torch.no_grad()
def weights_reset(m: nn.Module):
    # check if the current module has reset_parameters and if it is reset the weight
    reset_parameters = getattr(m, "reset_parameters", None)
    if callable(reset_parameters):
        m.reset_parameters()


def get_module_weights_sum(mdl: nn.Module):
    dict_sums = {}
    for name, w in mdl.named_parameters():
        if "weight" in name:
            value = w.data.sum().item()
            dict_sums[name] = value
    return dict_sums


def load_audio(file_path):
    """Load the audio file normalized in [-1, 1]

    Return Shapes:
        - x: :math:`[1, T]`
    """
    x, sr = torchaudio.load(file_path)
    assert (x > 1).sum() + (x < -1).sum() == 0
    return x, sr


def _amp_to_db(x, C=1, clip_val=1e-5):
    return torch.log(torch.clamp(x, min=clip_val) * C)


def _db_to_amp(x, C=1):
    return torch.exp(x) / C


def amp_to_db(magnitudes):
    output = _amp_to_db(magnitudes)
    return output


def db_to_amp(magnitudes):
    output = _db_to_amp(magnitudes)
    return output


def wav_to_spec(y, n_fft, hop_length, win_length, center=False):
    """
    Args Shapes:
        - y : :math:`[B, 1, T]`

    Return Shapes:
        - spec : :math:`[B,C,T]`
    """

    if torch.min(y) < -1.0:
        print("min value is ", torch.min(y))
    if torch.max(y) > 1.0:
        print("max value is ", torch.max(y))

    global hann_window
    dtype_device = str(y.dtype) + "_" + str(y.device)
    wnsize_dtype_device = str(win_length) + "_" + dtype_device
    if wnsize_dtype_device not in hann_window:
        hann_window[wnsize_dtype_device] = torch.hann_window(win_length).to(dtype=y.dtype, device=y.device)
    
    pad_size = int((n_fft - hop_length) / 2)
    y = torch.nn.functional.pad(y, (pad_size, pad_size), mode="reflect")
    y = y.squeeze(1)

    spec = torch.stft(
        y,
        n_fft,
        hop_length=hop_length,
        win_length=win_length,
        window=hann_window[wnsize_dtype_device],
        center=False,
        pad_mode="reflect",
        normalized=False,
        onesided=True,
        return_complex=False,
    )

    spec = torch.sqrt(spec.pow(2).sum(-1) + 1e-6)
    return spec


def spec_to_mel(spec, n_fft, num_mels, sample_rate, fmin, fmax):
    """
    Args Shapes:
        - spec : :math:`[B,C,T]`

    Return Shapes:
        - mel : :math:`[B,C,T]`
    """
    global mel_basis
    dtype_device = str(spec.dtype) + "_" + str(spec.device)
    fmax_dtype_device = str(fmax) + "_" + dtype_device
    if fmax_dtype_device not in mel_basis:
        mel = librosa_mel_fn(sr=sample_rate, n_fft=n_fft, n_mels=num_mels, fmin=fmin, fmax=fmax)
        mel_basis[fmax_dtype_device] = torch.from_numpy(mel).to(dtype=spec.dtype, device=spec.device)
    mel = torch.matmul(mel_basis[fmax_dtype_device], spec)
    mel = amp_to_db(mel)
    return mel


def wav_to_mel(y, n_fft, num_mels, sample_rate, hop_length, win_length, fmin, fmax, center=False):
    """
    Args Shapes:
        - y : :math:`[B, 1, T]`

    Return Shapes:
        - spec : :math:`[B,C,T]`
    """

    if torch.min(y) < -1.0:
        print("min value is ", torch.min(y))
    if torch.max(y) > 1.0:
        print("max value is ", torch.max(y))

    global mel_basis, hann_window
    dtype_device = str(y.dtype) + "_" + str(y.device)
    fmax_dtype_device = str(fmax) + "_" + dtype_device
    wnsize_dtype_device = str(win_length) + "_" + dtype_device
    if fmax_dtype_device not in mel_basis:
        mel = librosa_mel_fn(sr=sample_rate, n_fft=n_fft, n_mels=num_mels, fmin=fmin, fmax=fmax)
        mel_basis[fmax_dtype_device] = torch.from_numpy(mel).to(dtype=y.dtype, device=y.device)
    if wnsize_dtype_device not in hann_window:
        hann_window[wnsize_dtype_device] = torch.hann_window(win_length).to(dtype=y.dtype, device=y.device)

    pad_size = int((n_fft - hop_length) / 2)
    y = torch.nn.functional.pad(y, (pad_size, pad_size), mode="reflect")
    y = y.squeeze(1)

    spec = torch.stft(
        y,
        n_fft,
        hop_length=hop_length,
        win_length=win_length,
        window=hann_window[wnsize_dtype_device],
        center=False,
        pad_mode="reflect",
        normalized=False,
        onesided=True,
        return_complex=False
    )

    spec = torch.sqrt(spec.pow(2).sum(-1) + 1e-6)
    spec = torch.matmul(mel_basis[fmax_dtype_device], spec)
    spec = amp_to_db(spec)
    return spec


#############################
# CONFIGS
#############################


@dataclass
class VitsAudioConfig(Coqpit):
    fft_size: int = 1024
    sample_rate: int = 22050
    win_length: int = 1024
    hop_length: int = 256
    num_mels: int = 80
    mel_fmin: int = 0
    mel_fmax: int = None


##############################
# DATASET
##############################


def get_attribute_balancer_weights(items: list, attr_name: str, multi_dict: dict = None):
    """Create inverse frequency weights for balancing the dataset.
    Use `multi_dict` to scale relative weights."""
    attr_names_samples = np.array([item[attr_name] for item in items])
    unique_attr_names = np.unique(attr_names_samples).tolist()
    attr_idx = [unique_attr_names.index(l) for l in attr_names_samples]
    attr_count = np.array([len(np.where(attr_names_samples == l)[0]) for l in unique_attr_names])
    weight_attr = 1.0 / attr_count
    dataset_samples_weight = np.array([weight_attr[l] for l in attr_idx])
    dataset_samples_weight = dataset_samples_weight / np.linalg.norm(dataset_samples_weight)
    if multi_dict is not None:
        # check if all keys are in the multi_dict
        for k in multi_dict:
            assert k in unique_attr_names, f"{k} not in {unique_attr_names}"
        # scale weights
        multiplier_samples = np.array([multi_dict.get(item[attr_name], 1.0) for item in items])
        dataset_samples_weight *= multiplier_samples
    return (
        torch.from_numpy(dataset_samples_weight).float(),
        unique_attr_names,
        np.unique(dataset_samples_weight).tolist(),
    )


class VitsDataset(TTSDataset):
    def __init__(self, model_args, *args, **kwargs):
        super().__init__(*args, **kwargs)
        self.pad_id = self.tokenizer.characters.pad_id
        self.model_args = model_args

    def __getitem__(self, idx):
        item = self.samples[idx]
        raw_text = item["text"]

        wav, _ = load_audio(item["audio_file"])
        if self.model_args.encoder_sample_rate is not None:
            if wav.size(1) % self.model_args.encoder_sample_rate != 0:
                wav = wav[:, : -int(wav.size(1) % self.model_args.encoder_sample_rate)]

        wav_filename = os.path.basename(item["audio_file"])
        token_ids = self.get_token_ids(idx, item["text"])

        # after phonemization the text length may change
        # this is a shameful 🤭 hack to prevent longer phonemes
        # TODO: find a better fix
        if len(token_ids) > self.max_text_len or wav.shape[1] < self.min_audio_len:
            self.rescue_item_idx += 1
            return self.__getitem__(self.rescue_item_idx)

        output_item = {
            "raw_text": raw_text,
            "token_ids": token_ids,
            "token_len": len(token_ids),
            "wav": wav,
            "wav_file": wav_filename,
            "speaker_name": item["speaker_name"],
            "language_name": item["language"],
            "audio_unique_name": item["audio_unique_name"],
        }

        # ZHa: attention mask / alignment
        if "alignment_file" in item:
            output_item["attn"] = self.get_attn_mask(item["alignment_file"])

        # ZHa: duration
        if "duration" in item:
            output_item["duration"] = item["duration"]

        return output_item

    @property
    def lengths(self):
        lens = []
        for item in self.samples:
            _, wav_file, *_ = _parse_sample(item)
            audio_len = os.path.getsize(wav_file) / 16 * 8  # assuming 16bit audio
            lens.append(audio_len)
        return lens
    

    def duration_to_attn_matrix(self, durations):
        n_units = durations.shape[0]
        n_frames = int(durations.sum())
        frame_beg = 0
        
        attn_mask = torch.zeros([n_units, n_frames])
        for idx, dur in enumerate(durations):
            if dur > 0:
                index = torch.tensor(range(frame_beg, frame_beg + dur))
                attn_mask[idx].index_fill_(0, index, 1)
                frame_beg += dur

        return attn_mask
    

    def pad_attn_batch(self, attn_batch):
        batch_size = len(attn_batch)
        n_rows = torch.LongTensor([attn.shape[0] for attn in attn_batch])  # number of units
        n_cols = torch.LongTensor([attn.shape[1] for attn in attn_batch])  # number of frames
        max_rows = torch.max(n_rows)
        max_cols = torch.max(n_cols)

        attn_padded = torch.FloatTensor(batch_size, max_rows, max_cols)
        attn_padded = attn_padded.zero_()
        for i in range(batch_size):
            attn_padded[i, : n_rows[i], : n_cols[i]] = torch.FloatTensor(attn_batch[i])

        return attn_padded
    

    def collate_fn(self, batch):
        """
        Return Shapes:
            - tokens: :math:`[B, T]`
            - token_lens :math:`[B]`
            - token_rel_lens :math:`[B]`
            - waveform: :math:`[B, 1, T]`
            - waveform_lens: :math:`[B]`
            - waveform_rel_lens: :math:`[B]`
            - speaker_names: :math:`[B]`
            - language_names: :math:`[B]`
            - audiofile_paths: :math:`[B]`
            - raw_text: :math:`[B]`
            - audio_unique_names: :math:`[B]`
        """
        # convert list of dicts to dict of lists
        B = len(batch)
        batch = {k: [dic[k] for dic in batch] for k in batch[0]}

        token_lens = torch.LongTensor(batch["token_len"])
        token_lens_max = torch.max(token_lens)
        token_rel_lens = token_lens / token_lens_max

        wav_lens = [w.shape[1] for w in batch["wav"]]
        wav_lens = torch.LongTensor(wav_lens)
        wav_lens_max = torch.max(wav_lens)
        wav_rel_lens = wav_lens / wav_lens_max

        token_padded = torch.LongTensor(B, token_lens_max)
        wav_padded = torch.FloatTensor(B, 1, wav_lens_max)
        token_padded = token_padded.zero_() + self.pad_id
        wav_padded = wav_padded.zero_() + self.pad_id

        for i in range(B):
            token_ids = batch["token_ids"][i]
            token_padded[i, : batch["token_len"][i]] = torch.LongTensor(token_ids)

            wav = batch["wav"][i]
            wav_padded[i, :, : wav.size(1)] = torch.FloatTensor(wav)

        output_batch = {
            "tokens": token_padded,
            "token_lens": token_lens,
            "token_rel_lens": token_rel_lens,
            "waveform": wav_padded,  # (B x T)
            "waveform_lens": wav_lens,  # (B)
            "waveform_rel_lens": wav_rel_lens,
            "speaker_names": batch["speaker_name"],
            "language_names": batch["language_name"],
            "audio_files": batch["wav_file"],
            "raw_text": batch["raw_text"],
            "audio_unique_names": batch["audio_unique_name"],
        }

        # ZHa: build attention matrices
        if "attn" in batch:
            output_batch["attn"] = self.pad_attn_batch(batch["attn"])

        # ZHa: pad duration vectors
        if "duration" in batch:
            duration_padded = torch.FloatTensor(B, token_lens_max)
            duration_padded = duration_padded.zero_()
            for i in range(B):
                duration_padded[i, : batch["token_len"][i]] = torch.FloatTensor(batch["duration"][i])

            output_batch["duration"] = duration_padded

            # build attention matrix from duration
            if "attn" not in output_batch:
                attn_batch = [ self.duration_to_attn_matrix(torch.LongTensor(batch["duration"][i])) for i in range(B) ]
                output_batch["attn"] = self.pad_attn_batch(attn_batch)

        return output_batch


##############################
# MODEL DEFINITION
##############################


@dataclass
class VitsArgs(Coqpit):
    """VITS model arguments.

    Args:

        num_chars (int):
            Number of characters in the vocabulary. Defaults to 100.

        out_channels (int):
            Number of output channels of the decoder. Defaults to 513.

        spec_segment_size (int):
            Decoder input segment size. Defaults to 32 `(32 * hoplength = waveform length)`.

        hidden_channels (int):
            Number of hidden channels of the model. Defaults to 192.

        hidden_channels_ffn_text_encoder (int):
            Number of hidden channels of the feed-forward layers of the text encoder transformer. Defaults to 256.

        num_heads_text_encoder (int):
            Number of attention heads of the text encoder transformer. Defaults to 2.

        num_layers_text_encoder (int):
            Number of transformer layers in the text encoder. Defaults to 6.

        kernel_size_text_encoder (int):
            Kernel size of the text encoder transformer FFN layers. Defaults to 3.

        dropout_p_text_encoder (float):
            Dropout rate of the text encoder. Defaults to 0.1.

        dropout_p_duration_predictor (float):
            Dropout rate of the duration predictor. Defaults to 0.1.

        kernel_size_posterior_encoder (int):
            Kernel size of the posterior encoder's WaveNet layers. Defaults to 5.

        dilatation_posterior_encoder (int):
            Dilation rate of the posterior encoder's WaveNet layers. Defaults to 1.

        num_layers_posterior_encoder (int):
            Number of posterior encoder's WaveNet layers. Defaults to 16.

        kernel_size_flow (int):
            Kernel size of the Residual Coupling layers of the flow network. Defaults to 5.

        dilatation_flow (int):
            Dilation rate of the Residual Coupling WaveNet layers of the flow network. Defaults to 1.

        num_layers_flow (int):
            Number of Residual Coupling WaveNet layers of the flow network. Defaults to 6.

        resblock_type_decoder (str):
            Type of the residual block in the decoder network. Defaults to "1".

        resblock_kernel_sizes_decoder (List[int]):
            Kernel sizes of the residual blocks in the decoder network. Defaults to `[3, 7, 11]`.

        resblock_dilation_sizes_decoder (List[List[int]]):
            Dilation sizes of the residual blocks in the decoder network. Defaults to `[[1, 3, 5], [1, 3, 5], [1, 3, 5]]`.

        upsample_rates_decoder (List[int]):
            Upsampling rates for each concecutive upsampling layer in the decoder network. The multiply of these
            values must be equal to the kop length used for computing spectrograms. Defaults to `[8, 8, 2, 2]`.

        upsample_initial_channel_decoder (int):
            Number of hidden channels of the first upsampling convolution layer of the decoder network. Defaults to 512.

        upsample_kernel_sizes_decoder (List[int]):
            Kernel sizes for each upsampling layer of the decoder network. Defaults to `[16, 16, 4, 4]`.

        periods_multi_period_discriminator (List[int]):
            Periods values for Vits Multi-Period Discriminator. Defaults to `[2, 3, 5, 7, 11]`.

        use_sdp (bool):
            Use Stochastic Duration Predictor. Defaults to True.

        noise_scale (float):
            Noise scale used for the sample noise tensor in training. Defaults to 1.0.

        inference_noise_scale (float):
            Noise scale used for the sample noise tensor in inference. Defaults to 0.667.

        length_scale (float):
            Scale factor for the predicted duration values. Smaller values result faster speech. Defaults to 1.

        noise_scale_dp (float):
            Noise scale used by the Stochastic Duration Predictor sample noise in training. Defaults to 1.0.

        inference_noise_scale_dp (float):
            Noise scale for the Stochastic Duration Predictor in inference. Defaults to 0.8.

        max_inference_len (int):
            Maximum inference length to limit the memory use. Defaults to None.

        init_discriminator (bool):
            Initialize the disciminator network if set True. Set False for inference. Defaults to True.

        use_spectral_norm_disriminator (bool):
            Use spectral normalization over weight norm in the discriminator. Defaults to False.

        use_speaker_embedding (bool):
            Enable/Disable speaker embedding for multi-speaker models. Defaults to False.

        num_speakers (int):
            Number of speakers for the speaker embedding layer. Defaults to 0.

        speakers_file (str):
            Path to the speaker mapping file for the Speaker Manager. Defaults to None.

        speaker_embedding_channels (int):
            Number of speaker embedding channels. Defaults to 256.

        use_d_vector_file (bool):
            Enable/Disable the use of d-vectors for multi-speaker training. Defaults to False.

        d_vector_file (List[str]):
            List of paths to the files including pre-computed speaker embeddings. Defaults to None.

        d_vector_dim (int):
            Number of d-vector channels. Defaults to 0.

        detach_dp_input (bool):
            Detach duration predictor's input from the network for stopping the gradients. Defaults to True.

        use_language_embedding (bool):
            Enable/Disable language embedding for multilingual models. Defaults to False.

        embedded_language_dim (int):
            Number of language embedding channels. Defaults to 4.

        num_languages (int):
            Number of languages for the language embedding layer. Defaults to 0.

        language_ids_file (str):
            Path to the language mapping file for the Language Manager. Defaults to None.

        use_speaker_encoder_as_loss (bool):
            Enable/Disable Speaker Consistency Loss (SCL). Defaults to False.

        speaker_encoder_config_path (str):
            Path to the file speaker encoder config file, to use for SCL. Defaults to "".

        speaker_encoder_model_path (str):
            Path to the file speaker encoder checkpoint file, to use for SCL. Defaults to "".

        condition_dp_on_speaker (bool):
            Condition the duration predictor on the speaker embedding. Defaults to True.

        freeze_encoder (bool):
            Freeze the encoder weigths during training. Defaults to False.

        freeze_DP (bool):
            Freeze the duration predictor weigths during training. Defaults to False.

        freeze_PE (bool):
            Freeze the posterior encoder weigths during training. Defaults to False.

        freeze_flow_encoder (bool):
            Freeze the flow encoder weigths during training. Defaults to False.

        freeze_waveform_decoder (bool):
            Freeze the waveform decoder weigths during training. Defaults to False.

        encoder_sample_rate (int):
            If not None this sample rate will be used for training the Posterior Encoder,
            flow, text_encoder and duration predictor. The decoder part (vocoder) will be
            trained with the `config.audio.sample_rate`. Defaults to None.

        interpolate_z (bool):
            If `encoder_sample_rate` not None and  this parameter True the nearest interpolation
            will be used to upsampling the latent variable z with the sampling rate `encoder_sample_rate`
            to the `config.audio.sample_rate`. If it is False you will need to add extra
            `upsample_rates_decoder` to match the shape. Defaults to True.

    """

    num_chars: int = 100
    out_channels: int = 513
    spec_segment_size: int = 32
    hidden_channels: int = 192
    hidden_channels_ffn_text_encoder: int = 768
    num_heads_text_encoder: int = 2
    num_layers_text_encoder: int = 6
    kernel_size_text_encoder: int = 3
    dropout_p_text_encoder: float = 0.1
    dropout_p_duration_predictor: float = 0.5
    kernel_size_posterior_encoder: int = 5
    dilation_rate_posterior_encoder: int = 1
    num_layers_posterior_encoder: int = 16
    kernel_size_flow: int = 5
    dilation_rate_flow: int = 1
    num_layers_flow: int = 4
    resblock_type_decoder: str = "1"
    resblock_kernel_sizes_decoder: List[int] = field(default_factory=lambda: [3, 7, 11])
    resblock_dilation_sizes_decoder: List[List[int]] = field(default_factory=lambda: [[1, 3, 5], [1, 3, 5], [1, 3, 5]])
    upsample_rates_decoder: List[int] = field(default_factory=lambda: [8, 8, 2, 2])
    upsample_initial_channel_decoder: int = 512
    upsample_kernel_sizes_decoder: List[int] = field(default_factory=lambda: [16, 16, 4, 4])
    periods_multi_period_discriminator: List[int] = field(default_factory=lambda: [2, 3, 5, 7, 11])
    use_sdp: bool = True
    noise_scale: float = 1.0
    inference_noise_scale: float = 0.667
    length_scale: float = 1
    noise_scale_dp: float = 1.0
    inference_noise_scale_dp: float = 1.0
    max_inference_len: int = None
    init_discriminator: bool = True
    use_spectral_norm_disriminator: bool = False
    use_speaker_embedding: bool = False
    num_speakers: int = 0
    speakers_file: str = None
    d_vector_file: List[str] = None
    speaker_embedding_channels: int = 256
    use_d_vector_file: bool = False
    d_vector_dim: int = 0
    detach_dp_input: bool = True
    use_language_embedding: bool = False
    embedded_language_dim: int = 4
    num_languages: int = 0
    language_ids_file: str = None
    use_speaker_encoder_as_loss: bool = False
    speaker_encoder_config_path: str = ""
    speaker_encoder_model_path: str = ""
    condition_dp_on_speaker: bool = True
    freeze_encoder: bool = False
    freeze_DP: bool = False
    freeze_PE: bool = False
    freeze_flow_decoder: bool = False
    freeze_waveform_decoder: bool = False
    encoder_sample_rate: int = None
    interpolate_z: bool = True
    reinit_DP: bool = False
    reinit_text_encoder: bool = False


class Vits(BaseTTS):
    """VITS TTS model

    Paper::
        https://arxiv.org/pdf/2106.06103.pdf

    Paper Abstract::
        Several recent end-to-end text-to-speech (TTS) models enabling single-stage training and parallel
        sampling have been proposed, but their sample quality does not match that of two-stage TTS systems.
        In this work, we present a parallel endto-end TTS method that generates more natural sounding audio than
        current two-stage models. Our method adopts variational inference augmented with normalizing flows and
        an adversarial training process, which improves the expressive power of generative modeling. We also propose a
        stochastic duration predictor to synthesize speech with diverse rhythms from input text. With the
        uncertainty modeling over latent variables and the stochastic duration predictor, our method expresses the
        natural one-to-many relationship in which a text input can be spoken in multiple ways
        with different pitches and rhythms. A subjective human evaluation (mean opinion score, or MOS)
        on the LJ Speech, a single speaker dataset, shows that our method outperforms the best publicly
        available TTS systems and achieves a MOS comparable to ground truth.

    Check :class:`TTS.tts.configs.vits_config.VitsConfig` for class arguments.

    Examples:
        >>> from TTS.tts.configs.vits_config import VitsConfig
        >>> from TTS.tts.models.vits import Vits
        >>> config = VitsConfig()
        >>> model = Vits(config)
    """

    def __init__(
        self,
        config: Coqpit,
        ap: "AudioProcessor" = None,
        tokenizer: TTSTokenizer = None,
        speaker_manager: SpeakerManager = None,
        language_manager: LanguageManager = None,
    ):
        super().__init__(config, ap, tokenizer, speaker_manager, language_manager)

        self.init_multispeaker(config)
        self.init_multilingual(config)
        self.init_upsampling()

        self.length_scale = self.args.length_scale
        self.noise_scale = self.args.noise_scale
        self.inference_noise_scale = self.args.inference_noise_scale
        self.inference_noise_scale_dp = self.args.inference_noise_scale_dp
        self.noise_scale_dp = self.args.noise_scale_dp
        self.max_inference_len = self.args.max_inference_len
        self.spec_segment_size = self.args.spec_segment_size

        self.text_encoder = TextEncoder(
            self.args.num_chars,
            self.args.hidden_channels,
            self.args.hidden_channels,
            self.args.hidden_channels_ffn_text_encoder,
            self.args.num_heads_text_encoder,
            self.args.num_layers_text_encoder,
            self.args.kernel_size_text_encoder,
            self.args.dropout_p_text_encoder,
            language_emb_dim=self.embedded_language_dim,
        )

        self.posterior_encoder = PosteriorEncoder(
            self.args.out_channels,
            self.args.hidden_channels,
            self.args.hidden_channels,
            kernel_size=self.args.kernel_size_posterior_encoder,
            dilation_rate=self.args.dilation_rate_posterior_encoder,
            num_layers=self.args.num_layers_posterior_encoder,
            cond_channels=self.embedded_speaker_dim,
        )

        self.flow = ResidualCouplingBlocks(
            self.args.hidden_channels,
            self.args.hidden_channels,
            kernel_size=self.args.kernel_size_flow,
            dilation_rate=self.args.dilation_rate_flow,
            num_layers=self.args.num_layers_flow,
            cond_channels=self.embedded_speaker_dim,
        )

        if self.args.use_sdp:
            self.duration_predictor = StochasticDurationPredictor(
                self.args.hidden_channels,
                192,
                3,
                self.args.dropout_p_duration_predictor,
                4,
                cond_channels=self.embedded_speaker_dim if self.args.condition_dp_on_speaker else 0,
                language_emb_dim=self.embedded_language_dim,
            )
        else:
            self.duration_predictor = DurationPredictor(
                self.args.hidden_channels,
                256,
                3,
                self.args.dropout_p_duration_predictor,
                cond_channels=self.embedded_speaker_dim,
                language_emb_dim=self.embedded_language_dim,
            )

        self.waveform_decoder = HifiganGenerator(
            self.args.hidden_channels,
            1,
            self.args.resblock_type_decoder,
            self.args.resblock_dilation_sizes_decoder,
            self.args.resblock_kernel_sizes_decoder,
            self.args.upsample_kernel_sizes_decoder,
            self.args.upsample_initial_channel_decoder,
            self.args.upsample_rates_decoder,
            inference_padding=0,
            cond_channels=self.embedded_speaker_dim,
            conv_pre_weight_norm=False,
            conv_post_weight_norm=False,
            conv_post_bias=False,
        )

        if self.args.init_discriminator:
            self.disc = VitsDiscriminator(
                periods=self.args.periods_multi_period_discriminator,
                use_spectral_norm=self.args.use_spectral_norm_disriminator,
            )

    @property
    def device(self):
        return next(self.parameters()).device

    def init_multispeaker(self, config: Coqpit):
        """Initialize multi-speaker modules of a model. A model can be trained either with a speaker embedding layer
        or with external `d_vectors` computed from a speaker encoder model.

        You must provide a `speaker_manager` at initialization to set up the multi-speaker modules.

        Args:
            config (Coqpit): Model configuration.
            data (List, optional): Dataset items to infer number of speakers. Defaults to None.
        """
        self.embedded_speaker_dim = 0
        self.num_speakers = self.args.num_speakers
        self.audio_transform = None

        if self.speaker_manager:
            self.num_speakers = self.speaker_manager.num_speakers

        if self.args.use_speaker_embedding:
            self._init_speaker_embedding()

        if self.args.use_d_vector_file:
            self._init_d_vector()

        # TODO: make this a function
        if self.args.use_speaker_encoder_as_loss:
            if self.speaker_manager.encoder is None and (
                not self.args.speaker_encoder_model_path or not self.args.speaker_encoder_config_path
            ):
                raise RuntimeError(
                    " [!] To use the speaker consistency loss (SCL) you need to specify speaker_encoder_model_path and speaker_encoder_config_path !!"
                )

            self.speaker_manager.encoder.eval()
            print(" > External Speaker Encoder Loaded !!")

            if (
                hasattr(self.speaker_manager.encoder, "audio_config")
                and self.config.audio.sample_rate != self.speaker_manager.encoder.audio_config["sample_rate"]
            ):
                self.audio_transform = torchaudio.transforms.Resample(
                    orig_freq=self.config.audio.sample_rate,
                    new_freq=self.speaker_manager.encoder.audio_config["sample_rate"],
                )

    def _init_speaker_embedding(self):
        # pylint: disable=attribute-defined-outside-init
        if self.num_speakers > 0:
            print(" > initialization of speaker-embedding layers.")
            self.embedded_speaker_dim = self.args.speaker_embedding_channels
            self.emb_g = nn.Embedding(self.num_speakers, self.embedded_speaker_dim)

    def _init_d_vector(self):
        # pylint: disable=attribute-defined-outside-init
        if hasattr(self, "emb_g"):
            raise ValueError("[!] Speaker embedding layer already initialized before d_vector settings.")
        self.embedded_speaker_dim = self.args.d_vector_dim

    def init_multilingual(self, config: Coqpit):
        """Initialize multilingual modules of a model.

        Args:
            config (Coqpit): Model configuration.
        """
        if self.args.language_ids_file is not None:
            self.language_manager = LanguageManager(language_ids_file_path=config.language_ids_file)

        if self.args.use_language_embedding and self.language_manager:
            print(" > initialization of language-embedding layers.")
            self.num_languages = self.language_manager.num_languages
            self.embedded_language_dim = self.args.embedded_language_dim
            self.emb_l = nn.Embedding(self.num_languages, self.embedded_language_dim)
            torch.nn.init.xavier_uniform_(self.emb_l.weight)
        else:
            self.embedded_language_dim = 0

    def init_upsampling(self):
        """
        Initialize upsampling modules of a model.
        """
        if self.args.encoder_sample_rate:
            self.interpolate_factor = self.config.audio["sample_rate"] / self.args.encoder_sample_rate
            self.audio_resampler = torchaudio.transforms.Resample(
                orig_freq=self.config.audio["sample_rate"], new_freq=self.args.encoder_sample_rate
            )  # pylint: disable=W0201

    def on_epoch_start(self, trainer):  # pylint: disable=W0613
        """Freeze layers at the beginning of an epoch"""
        self._freeze_layers()
        # set the device of speaker encoder
        if self.args.use_speaker_encoder_as_loss:
            self.speaker_manager.encoder = self.speaker_manager.encoder.to(self.device)

    def on_init_end(self, trainer):  # pylint: disable=W0613
        """Reinit layes if needed"""
        if self.args.reinit_DP:
            before_dict = get_module_weights_sum(self.duration_predictor)
            # Applies weights_reset recursively to every submodule of the duration predictor
            self.duration_predictor.apply(fn=weights_reset)
            after_dict = get_module_weights_sum(self.duration_predictor)
            for key, value in after_dict.items():
                if value == before_dict[key]:
                    raise RuntimeError(" [!] The weights of Duration Predictor was not reinit check it !")
            print(" > Duration Predictor was reinit.")

        if self.args.reinit_text_encoder:
            before_dict = get_module_weights_sum(self.text_encoder)
            # Applies weights_reset recursively to every submodule of the duration predictor
            self.text_encoder.apply(fn=weights_reset)
            after_dict = get_module_weights_sum(self.text_encoder)
            for key, value in after_dict.items():
                if value == before_dict[key]:
                    raise RuntimeError(" [!] The weights of Text Encoder was not reinit check it !")
            print(" > Text Encoder was reinit.")

    def get_aux_input(self, aux_input: Dict):
        sid, g, lid, _ = self._set_cond_input(aux_input)
        return {"speaker_ids": sid, "style_wav": None, "d_vectors": g, "language_ids": lid}

    def _freeze_layers(self):
        if self.args.freeze_encoder:
            for param in self.text_encoder.parameters():
                param.requires_grad = False

            if hasattr(self, "emb_l"):
                for param in self.emb_l.parameters():
                    param.requires_grad = False

        if self.args.freeze_PE:
            for param in self.posterior_encoder.parameters():
                param.requires_grad = False

        if self.args.freeze_DP:
            for param in self.duration_predictor.parameters():
                param.requires_grad = False

        if self.args.freeze_flow_decoder:
            for param in self.flow.parameters():
                param.requires_grad = False

        if self.args.freeze_waveform_decoder:
            for param in self.waveform_decoder.parameters():
                param.requires_grad = False

    @staticmethod
    def _set_cond_input(aux_input: Dict):
        """Set the speaker conditioning input based on the multi-speaker mode."""
        sid, g, lid, durations = None, None, None, None
        if "speaker_ids" in aux_input and aux_input["speaker_ids"] is not None:
            sid = aux_input["speaker_ids"]
            if sid.ndim == 0:
                sid = sid.unsqueeze_(0)
        if "d_vectors" in aux_input and aux_input["d_vectors"] is not None:
            g = F.normalize(aux_input["d_vectors"]).unsqueeze(-1)
            if g.ndim == 2:
                g = g.unsqueeze_(0)

        if "language_ids" in aux_input and aux_input["language_ids"] is not None:
            lid = aux_input["language_ids"]
            if lid.ndim == 0:
                lid = lid.unsqueeze_(0)

        if "durations" in aux_input and aux_input["durations"] is not None:
            durations = aux_input["durations"]
            if durations.ndim == 2:
                durations = durations.unsqueeze_(1)

        return sid, g, lid, durations

    def _set_speaker_input(self, aux_input: Dict):
        d_vectors = aux_input.get("d_vectors", None)
        speaker_ids = aux_input.get("speaker_ids", None)

        if d_vectors is not None and speaker_ids is not None:
            raise ValueError("[!] Cannot use d-vectors and speaker-ids together.")

        if speaker_ids is not None and not hasattr(self, "emb_g"):
            raise ValueError("[!] Cannot use speaker-ids without enabling speaker embedding.")

        g = speaker_ids if speaker_ids is not None else d_vectors
        return g


    def get_duration_loss(self, durations, x, x_mask, g, lang_emb):

        if self.args.use_sdp:
            duration_loss = self.duration_predictor(
                x.detach() if self.args.detach_dp_input else x,
                x_mask,
                durations,
                g=g.detach() if self.args.detach_dp_input and g is not None else g,
                lang_emb=lang_emb.detach() if self.args.detach_dp_input and lang_emb is not None else lang_emb,
            )
            duration_loss = duration_loss / torch.sum(x_mask)
        else:
            log_durations = torch.log(durations + 1e-6) * x_mask
            log_durations_pred = self.duration_predictor(
                x.detach() if self.args.detach_dp_input else x,
                x_mask,
                g=g.detach() if self.args.detach_dp_input and g is not None else g,
                lang_emb=lang_emb.detach() if self.args.detach_dp_input and lang_emb is not None else lang_emb,
            )
            duration_loss = torch.sum((log_durations_pred - log_durations) ** 2, [1, 2]) / torch.sum(x_mask)

        return duration_loss


    def forward_mas(self, z_p, m_p, logs_p, x_mask, y_mask):
        
        attn_mask = torch.unsqueeze(x_mask, -1) * torch.unsqueeze(y_mask, 2)
        with torch.no_grad():
            o_scale = torch.exp(-2 * logs_p)
            logp1 = torch.sum(-0.5 * math.log(2 * math.pi) - logs_p, [1]).unsqueeze(-1)  # [b, t, 1]
            logp2 = torch.einsum("klm, kln -> kmn", [o_scale, -0.5 * (z_p**2)])
            logp3 = torch.einsum("klm, kln -> kmn", [m_p * o_scale, z_p])
            logp4 = torch.sum(-0.5 * (m_p**2) * o_scale, [1]).unsqueeze(-1)  # [b, t, 1]
            logp = logp2 + logp3 + logp1 + logp4
            attn = maximum_path(logp, attn_mask.squeeze(1)).unsqueeze(1).detach()  # [b, 1, t, t']

        return attn


    def upsampling_z(self, z, slice_ids=None, y_lengths=None, y_mask=None):
        spec_segment_size = self.spec_segment_size
        if self.args.encoder_sample_rate:
            # recompute the slices and spec_segment_size if needed
            slice_ids = slice_ids * int(self.interpolate_factor) if slice_ids is not None else slice_ids
            spec_segment_size = spec_segment_size * int(self.interpolate_factor)
            # interpolate z if needed
            if self.args.interpolate_z:
                z = torch.nn.functional.interpolate(z, scale_factor=[self.interpolate_factor], mode="linear").squeeze(0)
                # recompute the mask if needed
                if y_lengths is not None and y_mask is not None:
                    y_mask = (
                        sequence_mask(y_lengths * self.interpolate_factor, None).to(y_mask.dtype).unsqueeze(1)
                    )  # [B, 1, T_dec_resampled]

        return z, spec_segment_size, slice_ids, y_mask

    def forward(  # pylint: disable=dangerous-default-value
        self,
        x: torch.tensor,
        x_lengths: torch.tensor,
        y: torch.tensor,
        y_lengths: torch.tensor,
        waveform: torch.tensor,
        aux_input: Dict = { "d_vectors": None, "speaker_ids": None, "language_ids": None, "attn": None, "durations": None },
    ) -> Dict:
        """Forward pass of the model.

        Args:
            x (torch.tensor): Batch of input character sequence IDs.
            x_lengths (torch.tensor): Batch of input character sequence lengths.
            y (torch.tensor): Batch of input spectrograms.
            y_lengths (torch.tensor): Batch of input spectrogram lengths.
            waveform (torch.tensor): Batch of ground truth waveforms per sample.
            aux_input (dict, optional): Auxiliary inputs for multi-speaker and multi-lingual training.
                Defaults to { "d_vectors": None, "speaker_ids": None, "language_ids": None, "attn": None, "durations": None }.

        Returns:
            Dict: model outputs keyed by the output name.

        Shapes:
            - x: :math:`[B, T_seq]`
            - x_lengths: :math:`[B]`
            - y: :math:`[B, C, T_spec]`
            - y_lengths: :math:`[B]`
            - waveform: :math:`[B, 1, T_wav]`
            - d_vectors: :math:`[B, C, 1]`
            - speaker_ids: :math:`[B]`
            - language_ids: :math:`[B]`

        Return Shapes:
            - model_outputs: :math:`[B, 1, T_wav]`
            - alignments: :math:`[B, T_seq, T_dec]`
            - z: :math:`[B, C, T_dec]`
            - z_p: :math:`[B, C, T_dec]`
            - m_p: :math:`[B, C, T_dec]`
            - logs_p: :math:`[B, C, T_dec]`
            - m_q: :math:`[B, C, T_dec]`
            - logs_q: :math:`[B, C, T_dec]`
            - waveform_seg: :math:`[B, 1, spec_seg_size * hop_length]`
            - gt_spk_emb: :math:`[B, 1, speaker_encoder.proj_dim]`
            - syn_spk_emb: :math:`[B, 1, speaker_encoder.proj_dim]`
        """
        sid, g, lid, dur = self._set_cond_input(aux_input)

        # speaker embedding
        if self.args.use_speaker_embedding and sid is not None:
            g = self.emb_g(sid).unsqueeze(-1)  # [b, h, 1]

        # language embedding
        lang_emb = None
        if self.args.use_language_embedding and lid is not None:
            lang_emb = self.emb_l(lid).unsqueeze(-1)

        x, m_p, logs_p, x_mask = self.text_encoder(x, x_lengths, lang_emb=lang_emb)

        # posterior encoder
        z, m_q, logs_q, y_mask = self.posterior_encoder(y, y_lengths, g=g)

        # flow layers
        z_p = self.flow(z, y_mask, g=g)

        attn = aux_input.get("attn", None)
        if attn is None:
            attn = self.forward_mas(z_p, m_p, logs_p, x_mask, y_mask)
        if attn.ndim == 3:
            attn = attn.unsqueeze_(1)
        if dur is None:
            dur = attn.sum(3)

        loss_duration = self.get_duration_loss(dur, x, x_mask, g, lang_emb)

        # expand prior
        m_p = torch.einsum("klmn, kjm -> kjn", [attn, m_p])
        logs_p = torch.einsum("klmn, kjm -> kjn", [attn, logs_p])

        # select a random feature segment for the waveform decoder
        z_slice, slice_ids = rand_segments(z, y_lengths, self.spec_segment_size, let_short_samples=True, pad_short=True)

        # interpolate z if needed
        z_slice, spec_segment_size, slice_ids, _ = self.upsampling_z(z_slice, slice_ids=slice_ids)

        o = self.waveform_decoder(z_slice, g=g)

        wav_seg = segment(
            waveform,
            slice_ids * self.config.audio.hop_length,
            spec_segment_size * self.config.audio.hop_length,
            pad_short=True,
        )

        if self.args.use_speaker_encoder_as_loss and self.speaker_manager.encoder is not None:
            # concate generated and GT waveforms
            wavs_batch = torch.cat((wav_seg, o), dim=0)

            # resample audio to speaker encoder sample_rate
            # pylint: disable=W0105
            if self.audio_transform is not None:
                wavs_batch = self.audio_transform(wavs_batch)

            pred_embs = self.speaker_manager.encoder.forward(wavs_batch, l2_norm=True)

            # split generated and GT speaker embeddings
            gt_spk_emb, syn_spk_emb = torch.chunk(pred_embs, 2, dim=0)
        else:
            gt_spk_emb, syn_spk_emb = None, None

        outputs = {
            "model_outputs": o,
            "alignments": attn.squeeze(1),
            "loss_duration": loss_duration,
            "m_p": m_p,
            "logs_p": logs_p,
            "z": z,
            "z_p": z_p,
            "m_q": m_q,
            "logs_q": logs_q,
            "waveform_seg": wav_seg,
            "gt_spk_emb": gt_spk_emb,
            "syn_spk_emb": syn_spk_emb,
            "slice_ids": slice_ids,
        }
        
        return outputs

    @staticmethod
    def _set_x_lengths(x, aux_input):
        if "x_lengths" in aux_input and aux_input["x_lengths"] is not None:
            return aux_input["x_lengths"]
        return torch.tensor(x.shape[1:2]).to(x.device)
    
    # JMa: set minimum duration if predicted duration is lower than threshold
    # Workaround to avoid short durations that cause some chars/phonemes to be reduced
    # @staticmethod
    # def _set_min_inference_length(d, threshold):
    #     d_mask = d < threshold
    #     d[d_mask] = threshold
    #     return d
    
    def _set_min_inference_length(self, x, durs, threshold):
        punctlike = list(self.config.characters.punctuations) + [self.config.characters.blank]
        # Get list of tokens from IDs
        tokens = x.squeeze().tolist()
        # Check current and next token
        n = self.tokenizer.characters.id_to_char(tokens[0])
        # for ix, (c, n) in enumerate(zip(tokens[:-1], tokens[1:])):
        for ix, idx in enumerate(tokens[1:]):
            # c = self.tokenizer.characters.id_to_char(id_c)
            c = n
            n = self.tokenizer.characters.id_to_char(idx)
            if c in punctlike:
                # Skip thresholding for punctuation
                continue
            # Add duration from next punctuation if possible
            d = durs[:,:,ix] + durs[:,:,ix+1] if n in punctlike else durs[:,:,ix]
            # Threshold duration if duration lower than threshold
            if d < threshold:
                durs[:,:,ix] = threshold
        return durs

    @torch.no_grad()
    def inference(
        self,
        x,
        aux_input={"x_lengths": None,
                   "d_vectors": None,
                   "speaker_ids": None,
                   "language_ids": None,
                   "durations": None,
                   "min_input_length": 0    # JMa: set minimum length if predicted length is lower than `min_input_length`
                  },
    ):  # pylint: disable=dangerous-default-value
        """
        Note:
            To run in batch mode, provide `x_lengths` else model assumes that the batch size is 1.

        Shapes:
            - x: :math:`[B, T_seq]`
            - x_lengths: :math:`[B]`
            - d_vectors: :math:`[B, C]`
            - speaker_ids: :math:`[B]`
            - durations: :math: `[B, T_seq]`
<<<<<<< HEAD
            - length_scale: :math: `[B, T_seq]` or `[B]`
=======
            - length_scale: :math: `[B, T_seq]` or `[B]` 
>>>>>>> 1fc2dce0

        Return Shapes:
            - model_outputs: :math:`[B, 1, T_wav]`
            - alignments: :math:`[B, T_seq, T_dec]`
            - z: :math:`[B, C, T_dec]`
            - z_p: :math:`[B, C, T_dec]`
            - m_p: :math:`[B, C, T_dec]`
            - logs_p: :math:`[B, C, T_dec]`
        """
        # JMa: Save input
        x_input = x

        sid, g, lid, durations = self._set_cond_input(aux_input)
        x_lengths = self._set_x_lengths(x, aux_input)

        # speaker embedding
        if self.args.use_speaker_embedding and sid is not None:
            g = self.emb_g(sid).unsqueeze(-1)

        # language embedding
        lang_emb = None
        if self.args.use_language_embedding and lid is not None:
            lang_emb = self.emb_l(lid).unsqueeze(-1)

        x, m_p, logs_p, x_mask = self.text_encoder(x, x_lengths, lang_emb=lang_emb)

        if durations is None:
            if self.args.use_sdp:
                logw = self.duration_predictor(
                    x,
                    x_mask,
                    g=g if self.args.condition_dp_on_speaker else None,
                    reverse=True,
                    noise_scale=self.inference_noise_scale_dp,
                    lang_emb=lang_emb,
                )
            else:
                logw = self.duration_predictor(
                    x, x_mask, g=g if self.args.condition_dp_on_speaker else None, lang_emb=lang_emb
                )
            # JMa: set minimum duration if required
            w = self._set_min_inference_length(x_input, torch.exp(logw) * x_mask, aux_input["min_input_length"]) if aux_input.get("min_input_length", 0) else torch.exp(logw) * x_mask
            
            # JMa: length scale for the given sentence-like input
            # ORIG: w = torch.exp(logw) * x_mask * self.length_scale
            # If `length_scale` is in `aux_input`, it resets the default value given by `self.length_scale`,
            # otherwise the default `self.length_scale` from `config.json` is used.
            length_scale = aux_input.get("length_scale", self.length_scale)
            # JMa: `length_scale` is used to scale duration relatively to the predicted values, it should be:
            # - float (or int) => duration of the output speech will be linearly scaled
            # - torch vector `[B, T_seq]`` (`B`` is batch size, `T_seq`` is the length of the input symbols)
            #   => each input symbol (phone or char) is scaled according to the corresponding value in the torch vector
            if isinstance(length_scale, float) or isinstance(length_scale, int):
                w *= length_scale
            else:
                assert length_scale.shape[-1] == w.shape[-1]
                w *= length_scale.unsqueeze(0)
        
        else:
            # To force absolute durations (in frames), "durations" has to be in `aux_input`.
            # The durations should be a torch vector [B, N] (`B`` is batch size, `T_seq`` is the length of the input symbols)
            # => each input symbol (phone or char) will have the duration given by the corresponding value (number of frames) in the torch vector
            assert durations.shape[-1] == x.shape[-1]
            w = durations.unsqueeze(0)

        w_ceil = torch.ceil(w)
        y_lengths = torch.clamp_min(torch.sum(w_ceil, [1, 2]), 1).long()
        y_mask = sequence_mask(y_lengths, None).to(x_mask.dtype).unsqueeze(1)  # [B, 1, T_dec]

        attn_mask = x_mask * y_mask.transpose(1, 2)  # [B, 1, T_enc] * [B, T_dec, 1]
        attn = generate_path(w_ceil.squeeze(1), attn_mask.squeeze(1).transpose(1, 2))

        m_p = torch.matmul(attn.transpose(1, 2), m_p.transpose(1, 2)).transpose(1, 2)
        logs_p = torch.matmul(attn.transpose(1, 2), logs_p.transpose(1, 2)).transpose(1, 2)

        z_p = m_p + torch.randn_like(m_p) * torch.exp(logs_p) * self.inference_noise_scale
        z = self.flow(z_p, y_mask, g=g, reverse=True)

        # upsampling if needed
        z, _, _, y_mask = self.upsampling_z(z, y_lengths=y_lengths, y_mask=y_mask)

        o = self.waveform_decoder((z * y_mask)[:, :, : self.max_inference_len], g=g)

        outputs = {
            "model_outputs": o,
            "alignments": attn.squeeze(1),
            "durations": w_ceil,
            "z": z,
            "z_p": z_p,
            "m_p": m_p,
            "logs_p": logs_p,
            "y_mask": y_mask,
        }
        return outputs

    @torch.no_grad()
    def inference_voice_conversion(
        self, reference_wav, speaker_id=None, d_vector=None, reference_speaker_id=None, reference_d_vector=None
    ):
        """Inference for voice conversion

        Args:
            reference_wav (Tensor): Reference wavform. Tensor of shape [B, T]
            speaker_id (Tensor): speaker_id of the target speaker. Tensor of shape [B]
            d_vector (Tensor): d_vector embedding of target speaker. Tensor of shape `[B, C]`
            reference_speaker_id (Tensor): speaker_id of the reference_wav speaker. Tensor of shape [B]
            reference_d_vector (Tensor): d_vector embedding of the reference_wav speaker. Tensor of shape `[B, C]`
        """
        # compute spectrograms
        y = wav_to_spec(
            reference_wav,
            self.config.audio.fft_size,
            self.config.audio.hop_length,
            self.config.audio.win_length
        )
        y_lengths = torch.tensor([y.size(-1)]).to(y.device)
        speaker_cond_src = reference_speaker_id if reference_speaker_id is not None else reference_d_vector
        speaker_cond_tgt = speaker_id if speaker_id is not None else d_vector
        wav, _, _ = self.voice_conversion(y, y_lengths, speaker_cond_src, speaker_cond_tgt)
        return wav

    def voice_conversion(self, y, y_lengths, speaker_cond_src, speaker_cond_tgt):
        """Forward pass for voice conversion

        TODO: create an end-point for voice conversion

        Args:
            y (Tensor): Reference spectrograms. Tensor of shape [B, T, C]
            y_lengths (Tensor): Length of each reference spectrogram. Tensor of shape [B]
            speaker_cond_src (Tensor): Reference speaker ID. Tensor of shape [B,]
            speaker_cond_tgt (Tensor): Target speaker ID. Tensor of shape [B,]
        """
        assert self.num_speakers > 0, "num_speakers have to be larger than 0."
        # speaker embedding
        if self.args.use_speaker_embedding and not self.args.use_d_vector_file:
            g_src = self.emb_g(torch.from_numpy((np.array(speaker_cond_src))).unsqueeze(0)).unsqueeze(-1)
            g_tgt = self.emb_g(torch.from_numpy((np.array(speaker_cond_tgt))).unsqueeze(0)).unsqueeze(-1)
        elif not self.args.use_speaker_embedding and self.args.use_d_vector_file:
            g_src = F.normalize(speaker_cond_src).unsqueeze(-1)
            g_tgt = F.normalize(speaker_cond_tgt).unsqueeze(-1)
        else:
            raise RuntimeError(" [!] Voice conversion is only supported on multi-speaker models.")

        z, _, _, y_mask = self.posterior_encoder(y, y_lengths, g=g_src)
        z_p = self.flow(z, y_mask, g=g_src)
        z_hat = self.flow(z_p, y_mask, g=g_tgt, reverse=True)
        o_hat = self.waveform_decoder(z_hat * y_mask, g=g_tgt)
        return o_hat, y_mask, (z, z_p, z_hat)

    def train_step(self, batch: dict, criterion: nn.Module, optimizer_idx: int) -> Tuple[Dict, Dict]:
        """Perform a single training step. Run the model forward pass and compute losses.

        Args:
            batch (Dict): Input tensors.
            criterion (nn.Module): Loss layer designed for the model.
            optimizer_idx (int): Index of optimizer to use. 0 for the generator and 1 for the discriminator networks.

        Returns:
            Tuple[Dict, Dict]: Model ouputs and computed losses.
        """

        spec_lens = batch["spec_lens"]

        if optimizer_idx == 0:
            tokens = batch["tokens"]
            token_lenghts = batch["token_lens"]
            spec = batch["spec"]

            d_vectors = batch["d_vectors"]
            speaker_ids = batch["speaker_ids"]
            language_ids = batch["language_ids"]
            waveform = batch["waveform"]

            aux_input = {
                "d_vectors": d_vectors,
                "speaker_ids": speaker_ids,
                "language_ids": language_ids,
                "attn": batch.get("attn", None),
                "durations": batch.get("duration", None)
            }

            # generator pass
            outputs = self.forward(
                tokens,
                token_lenghts,
                spec,
                spec_lens,
                waveform,
                aux_input=aux_input,
            )

            # cache tensors for the generator pass
            self.model_outputs_cache = outputs  # pylint: disable=attribute-defined-outside-init

            # compute scores and features
            scores_disc_fake, _, scores_disc_real, _ = self.disc(
                outputs["model_outputs"].detach(), outputs["waveform_seg"]
            )

            # compute loss
            with autocast(enabled=False):  # use float32 for the criterion
                loss_dict = criterion[optimizer_idx](
                    scores_disc_real,
                    scores_disc_fake,
                )
            return outputs, loss_dict

        if optimizer_idx == 1:
            mel = batch["mel"]

            # compute melspec segment
            with autocast(enabled=False):
                if self.args.encoder_sample_rate:
                    spec_segment_size = self.spec_segment_size * int(self.interpolate_factor)
                else:
                    spec_segment_size = self.spec_segment_size

                mel_slice = segment(
                    mel.float(), self.model_outputs_cache["slice_ids"], spec_segment_size, pad_short=True
                )
                mel_slice_hat = wav_to_mel(
                    y=self.model_outputs_cache["model_outputs"].float(),
                    n_fft=self.config.audio.fft_size,
                    sample_rate=self.config.audio.sample_rate,
                    num_mels=self.config.audio.num_mels,
                    hop_length=self.config.audio.hop_length,
                    win_length=self.config.audio.win_length,
                    fmin=self.config.audio.mel_fmin,
                    fmax=self.config.audio.mel_fmax
                )

            # compute discriminator scores and features
            scores_disc_fake, feats_disc_fake, _, feats_disc_real = self.disc(
                self.model_outputs_cache["model_outputs"], self.model_outputs_cache["waveform_seg"]
            )

            # compute losses
            with autocast(enabled=False):  # use float32 for the criterion
                loss_dict = criterion[optimizer_idx](
                    mel_slice_hat=mel_slice.float(),
                    mel_slice=mel_slice_hat.float(),
                    z_p=self.model_outputs_cache["z_p"].float(),
                    logs_q=self.model_outputs_cache["logs_q"].float(),
                    m_p=self.model_outputs_cache["m_p"].float(),
                    logs_p=self.model_outputs_cache["logs_p"].float(),
                    z_len=spec_lens,
                    scores_disc_fake=scores_disc_fake,
                    feats_disc_fake=feats_disc_fake,
                    feats_disc_real=feats_disc_real,
                    loss_duration=self.model_outputs_cache["loss_duration"],
                    use_speaker_encoder_as_loss=self.args.use_speaker_encoder_as_loss,
                    gt_spk_emb=self.model_outputs_cache["gt_spk_emb"],
                    syn_spk_emb=self.model_outputs_cache["syn_spk_emb"],
                )

            return self.model_outputs_cache, loss_dict

        raise ValueError(" [!] Unexpected `optimizer_idx`.")

    def _log(self, ap, batch, outputs, name_prefix="train"):  # pylint: disable=unused-argument,no-self-use
        y_hat = outputs[1]["model_outputs"]
        y = outputs[1]["waveform_seg"]
        figures = plot_results(y_hat, y, ap, name_prefix)
        sample_voice = y_hat[0].squeeze(0).detach().cpu().numpy()
        audios = {f"{name_prefix}/audio": sample_voice}

        alignments = outputs[1]["alignments"]
        align_img = alignments[0].data.cpu().numpy().T

        figures.update(
            {
                "alignment": plot_alignment(align_img, output_fig=False),
            }
        )
        return figures, audios

    def train_log(
        self, batch: dict, outputs: dict, logger: "Logger", assets: dict, steps: int
    ):  # pylint: disable=no-self-use
        """Create visualizations and waveform examples.

        For example, here you can plot spectrograms and generate sample sample waveforms from these spectrograms to
        be projected onto Tensorboard.

        Args:
            ap (AudioProcessor): audio processor used at training.
            batch (Dict): Model inputs used at the previous training step.
            outputs (Dict): Model outputs generated at the previoud training step.

        Returns:
            Tuple[Dict, np.ndarray]: training plots and output waveform.
        """
        figures, audios = self._log(self.ap, batch, outputs, "train")
        logger.train_figures(steps, figures)
        logger.train_audios(steps, audios, self.ap.sample_rate)

    @torch.no_grad()
    def eval_step(self, batch: dict, criterion: nn.Module, optimizer_idx: int):
        return self.train_step(batch, criterion, optimizer_idx)

    def eval_log(self, batch: dict, outputs: dict, logger: "Logger", assets: dict, steps: int) -> None:
        figures, audios = self._log(self.ap, batch, outputs, "eval")
        logger.eval_figures(steps, figures)
        logger.eval_audios(steps, audios, self.ap.sample_rate)

    def get_aux_input_from_test_sentences(self, sentence_info):
        if hasattr(self.config, "model_args"):
            config = self.config.model_args
        else:
            config = self.config

        # extract speaker and language info
        text, speaker_name, style_wav, language_name = None, None, None, None

        if isinstance(sentence_info, list):
            if len(sentence_info) == 1:
                text = sentence_info[0]
            elif len(sentence_info) == 2:
                text, speaker_name = sentence_info
            elif len(sentence_info) == 3:
                text, speaker_name, style_wav = sentence_info
            elif len(sentence_info) == 4:
                text, speaker_name, style_wav, language_name = sentence_info
        else:
            text = sentence_info

        # get speaker  id/d_vector
        speaker_id, d_vector, language_id = None, None, None
        if hasattr(self, "speaker_manager"):
            if config.use_d_vector_file:
                if speaker_name is None:
                    d_vector = self.speaker_manager.get_random_embedding()
                else:
                    d_vector = self.speaker_manager.get_mean_embedding(speaker_name, num_samples=None, randomize=False)
            elif config.use_speaker_embedding:
                if speaker_name is None:
                    speaker_id = self.speaker_manager.get_random_id()
                else:
                    speaker_id = self.speaker_manager.name_to_id[speaker_name]

        # get language id
        if hasattr(self, "language_manager") and config.use_language_embedding and language_name is not None:
            language_id = self.language_manager.name_to_id[language_name]

        return {
            "text": text,
            "speaker_id": speaker_id,
            "style_wav": style_wav,
            "d_vector": d_vector,
            "language_id": language_id,
            "language_name": language_name,
        }

    @torch.no_grad()
    def test_run(self, assets) -> Tuple[Dict, Dict]:
        """Generic test run for `tts` models used by `Trainer`.

        You can override this for a different behaviour.

        Returns:
            Tuple[Dict, Dict]: Test figures and audios to be projected to Tensorboard.
        """
        print(" | > Synthesizing test sentences.")
        test_audios = {}
        test_figures = {}
        test_sentences = self.config.test_sentences
        for idx, s_info in enumerate(test_sentences):
            aux_inputs = self.get_aux_input_from_test_sentences(s_info)
            # JMa: replace individual variables with dictionary
            outputs = synthesis(
                self,
                aux_inputs["text"],
                self.config,
                "cuda" in str(next(self.parameters()).device),
                speaker_id=aux_inputs["speaker_id"],
                d_vector=aux_inputs["d_vector"],
                style_wav=aux_inputs["style_wav"],
                language_id=aux_inputs["language_id"],
                use_griffin_lim=True,
                do_trim_silence=False,
            )
            test_audios["{}-audio".format(idx)] = outputs["wav"]
            test_figures["{}-alignment".format(idx)] = plot_alignment(outputs["alignments"].T, output_fig=False)
        return {"figures": test_figures, "audios": test_audios}

    def test_log(
        self, outputs: dict, logger: "Logger", assets: dict, steps: int  # pylint: disable=unused-argument
    ) -> None:
        logger.test_audios(steps, outputs["audios"], self.ap.sample_rate)
        logger.test_figures(steps, outputs["figures"])

    def format_batch(self, batch: Dict) -> Dict:
        """Compute speaker, langugage IDs and d_vector for the batch if necessary."""
        speaker_ids = None
        language_ids = None
        d_vectors = None

        # get numerical speaker ids from speaker names
        if self.speaker_manager is not None and self.speaker_manager.name_to_id and self.args.use_speaker_embedding:
            speaker_ids = [self.speaker_manager.name_to_id[sn] for sn in batch["speaker_names"]]

        if speaker_ids is not None:
            speaker_ids = torch.LongTensor(speaker_ids)

        # get d_vectors from audio file names
        if self.speaker_manager is not None and self.speaker_manager.embeddings and self.args.use_d_vector_file:
            d_vector_mapping = self.speaker_manager.embeddings
            d_vectors = [d_vector_mapping[w]["embedding"] for w in batch["audio_unique_names"]]
            d_vectors = torch.FloatTensor(d_vectors)

        # get language ids from language names
        if self.language_manager is not None and self.language_manager.name_to_id and self.args.use_language_embedding:
            language_ids = [self.language_manager.name_to_id[ln] for ln in batch["language_names"]]

        if language_ids is not None:
            language_ids = torch.LongTensor(language_ids)

        batch["language_ids"] = language_ids
        batch["d_vectors"] = d_vectors
        batch["speaker_ids"] = speaker_ids
        return batch

    def format_batch_on_device(self, batch):
        """Compute spectrograms on the device."""
        ac = self.config.audio

        if self.args.encoder_sample_rate:
            wav = self.audio_resampler(batch["waveform"])
        else:
            wav = batch["waveform"]

        # compute spectrograms
        batch["spec"] = wav_to_spec(wav, ac.fft_size, ac.hop_length, ac.win_length)

        if self.args.encoder_sample_rate:
            # recompute spec with high sampling rate to the loss
            spec_mel = wav_to_spec(batch["waveform"], ac.fft_size, ac.hop_length, ac.win_length)
            # remove extra stft frames if needed
            if spec_mel.size(2) > int(batch["spec"].size(2) * self.interpolate_factor):
                spec_mel = spec_mel[:, :, : int(batch["spec"].size(2) * self.interpolate_factor)]
            else:
                batch["spec"] = batch["spec"][:, :, : int(spec_mel.size(2) / self.interpolate_factor)]
        else:
            spec_mel = batch["spec"]

        batch["mel"] = spec_to_mel(
            spec=spec_mel,
            n_fft=ac.fft_size,
            num_mels=ac.num_mels,
            sample_rate=ac.sample_rate,
            fmin=ac.mel_fmin,
            fmax=ac.mel_fmax,
        )

        if self.args.encoder_sample_rate:
            assert batch["spec"].shape[2] == int(
                batch["mel"].shape[2] / self.interpolate_factor
            ), f"{batch['spec'].shape[2]}, {batch['mel'].shape[2]}"
        else:
            assert batch["spec"].shape[2] == batch["mel"].shape[2], f"{batch['spec'].shape[2]}, {batch['mel'].shape[2]}"

        # compute/estimate spectrogram frame lengths
        # batch["spec_lens"] = (batch["spec"].shape[2] * batch["waveform_rel_lens"]).int()
        # batch["mel_lens"] = (batch["mel"].shape[2] * batch["waveform_rel_lens"]).int()

        # ZHa: compute spectrogram frame lengths
        batch["spec_lens"] = (batch["waveform_lens"] / ac.hop_length).int()
        batch["mel_lens"] = (batch["waveform_lens"] / ac.hop_length).int()

        if self.args.encoder_sample_rate:
            assert (batch["spec_lens"] - (batch["mel_lens"] / self.interpolate_factor).int()).sum() == 0
        else:
            assert (batch["spec_lens"] - batch["mel_lens"]).sum() == 0

        # zero the padding frames
        batch["spec"] = batch["spec"] * sequence_mask(batch["spec_lens"]).unsqueeze(1)
        batch["mel"] = batch["mel"] * sequence_mask(batch["mel_lens"]).unsqueeze(1)
        return batch

    def get_sampler(self, config: Coqpit, dataset: TTSDataset, num_gpus=1, is_eval=False):
        weights = None
        data_items = dataset.samples
        if getattr(config, "use_weighted_sampler", False):
            for attr_name, alpha in config.weighted_sampler_attrs.items():
                print(f" > Using weighted sampler for attribute '{attr_name}' with alpha '{alpha}'")
                multi_dict = config.weighted_sampler_multipliers.get(attr_name, None)
                print(multi_dict)
                weights, attr_names, attr_weights = get_attribute_balancer_weights(
                    attr_name=attr_name, items=data_items, multi_dict=multi_dict
                )
                weights = weights * alpha
                print(f" > Attribute weights for '{attr_names}' \n | > {attr_weights}")

        # input_audio_lenghts = [os.path.getsize(x["audio_file"]) for x in data_items]

        if weights is not None:
            w_sampler = WeightedRandomSampler(weights, len(weights))
            batch_sampler = BucketBatchSampler(
                w_sampler,
                data=data_items,
                batch_size=config.eval_batch_size if is_eval else config.batch_size,
                sort_key=lambda x: os.path.getsize(x["audio_file"]),
                drop_last=True,
            )
        else:
            batch_sampler = None
        # sampler for DDP
        if batch_sampler is None:
            batch_sampler = DistributedSampler(dataset) if num_gpus > 1 else None
        else:  # If a sampler is already defined use this sampler and DDP sampler together
            batch_sampler = (
                DistributedSamplerWrapper(batch_sampler) if num_gpus > 1 else batch_sampler
            )  # TODO: check batch_sampler with multi-gpu
        return batch_sampler

    def get_data_loader(
        self,
        config: Coqpit,
        assets: Dict,
        is_eval: bool,
        samples: Union[List[Dict], List[List]],
        verbose: bool,
        num_gpus: int,
        rank: int = None,
    ) -> "DataLoader":
        if is_eval and not config.run_eval:
            loader = None
        else:
            # init dataloader
            dataset = VitsDataset(
                model_args=self.args,
                samples=samples,
                batch_group_size=0 if is_eval else config.batch_group_size * config.batch_size,
                min_text_len=config.min_text_len,
                max_text_len=config.max_text_len,
                min_audio_len=config.min_audio_len,
                max_audio_len=config.max_audio_len,
                phoneme_cache_path=config.phoneme_cache_path,
                precompute_num_workers=config.precompute_num_workers,
                verbose=verbose,
                tokenizer=self.tokenizer,
                start_by_longest=config.start_by_longest,
            )

            # wait all the DDP process to be ready
            if num_gpus > 1:
                dist.barrier()

            # sort input sequences from short to long
            dataset.preprocess_samples()

            # get samplers
            # JMa: Add `is_eval` parameter because the default is `False` and `batch_size` was used instead of `eval_batch_size`
            sampler = self.get_sampler(config, dataset, num_gpus, is_eval)
            if sampler is None:
                loader = DataLoader(
                    dataset,
                    batch_size=config.eval_batch_size if is_eval else config.batch_size,
                    shuffle=False,  # shuffle is done in the dataset.
                    collate_fn=dataset.collate_fn,
                    drop_last=False,  # setting this False might cause issues in AMP training.
                    num_workers=config.num_eval_loader_workers if is_eval else config.num_loader_workers,
                    pin_memory=False,
                )
            else:
                if num_gpus > 1:
                    loader = DataLoader(
                        dataset,
                        sampler=sampler,
                        batch_size=config.eval_batch_size if is_eval else config.batch_size,
                        collate_fn=dataset.collate_fn,
                        num_workers=config.num_eval_loader_workers if is_eval else config.num_loader_workers,
                        pin_memory=False,
                    )
                else:
                    loader = DataLoader(
                        dataset,
                        batch_sampler=sampler,
                        collate_fn=dataset.collate_fn,
                        num_workers=config.num_eval_loader_workers if is_eval else config.num_loader_workers,
                        pin_memory=False,
                    )
        return loader

    def get_optimizer(self) -> List:
        """Initiate and return the GAN optimizers based on the config parameters.
        It returnes 2 optimizers in a list. First one is for the generator and the second one is for the discriminator.
        Returns:
            List: optimizers.
        """
        # select generator parameters
        optimizer0 = get_optimizer(self.config.optimizer, self.config.optimizer_params, self.config.lr_disc, self.disc)

        gen_parameters = chain(params for k, params in self.named_parameters() if not k.startswith("disc."))
        optimizer1 = get_optimizer(
            self.config.optimizer, self.config.optimizer_params, self.config.lr_gen, parameters=gen_parameters
        )
        return [optimizer0, optimizer1]

    def get_lr(self) -> List:
        """Set the initial learning rates for each optimizer.

        Returns:
            List: learning rates for each optimizer.
        """
        return [self.config.lr_disc, self.config.lr_gen]

    def get_scheduler(self, optimizer) -> List:
        """Set the schedulers for each optimizer.

        Args:
            optimizer (List[`torch.optim.Optimizer`]): List of optimizers.

        Returns:
            List: Schedulers, one for each optimizer.
        """
        scheduler_D = get_scheduler(self.config.lr_scheduler_disc, self.config.lr_scheduler_disc_params, optimizer[0])
        scheduler_G = get_scheduler(self.config.lr_scheduler_gen, self.config.lr_scheduler_gen_params, optimizer[1])
        return [scheduler_D, scheduler_G]

    def get_criterion(self):
        """Get criterions for each optimizer. The index in the output list matches the optimizer idx used in
        `train_step()`"""
        from TTS.tts.layers.losses import (  # pylint: disable=import-outside-toplevel
            VitsDiscriminatorLoss,
            VitsGeneratorLoss,
        )

        return [VitsDiscriminatorLoss(self.config), VitsGeneratorLoss(self.config)]

    def load_checkpoint(
        self, config, checkpoint_path, eval=False, strict=True, cache=False
    ):  # pylint: disable=unused-argument, redefined-builtin
        """Load the model checkpoint and setup for training or inference"""
        state = load_fsspec(checkpoint_path, map_location=torch.device("cpu"), cache=cache)
        # compat band-aid for the pre-trained models to not use the encoder baked into the model
        # TODO: consider baking the speaker encoder into the model and call it from there.
        # as it is probably easier for model distribution.
        state["model"] = {k: v for k, v in state["model"].items() if "speaker_encoder" not in k}

        if self.args.encoder_sample_rate is not None and eval:
            # audio resampler is not used in inference time
            self.audio_resampler = None

        # handle fine-tuning from a checkpoint with additional speakers
        if hasattr(self, "emb_g") and state["model"]["emb_g.weight"].shape != self.emb_g.weight.shape:
            num_new_speakers = self.emb_g.weight.shape[0] - state["model"]["emb_g.weight"].shape[0]
            print(f" > Loading checkpoint with {num_new_speakers} additional speakers.")
            emb_g = state["model"]["emb_g.weight"]
            new_row = torch.randn(num_new_speakers, emb_g.shape[1])
            emb_g = torch.cat([emb_g, new_row], axis=0)
            state["model"]["emb_g.weight"] = emb_g
        # load the model weights
        self.load_state_dict(state["model"], strict=strict)

        if eval:
            self.eval()
            assert not self.training

    def load_fairseq_checkpoint(
        self, config, checkpoint_dir, eval=False, strict=True
    ):  # pylint: disable=unused-argument, redefined-builtin
        """Load VITS checkpoints released by fairseq here: https://github.com/facebookresearch/fairseq/tree/main/examples/mms
        Performs some changes for compatibility.

        Args:
            config (Coqpit): 🐸TTS model config.
            checkpoint_dir (str): Path to the checkpoint directory.
            eval (bool, optional): Set to True for evaluation. Defaults to False.
        """
        import json

        from TTS.tts.utils.text.cleaners import basic_cleaners

        self.disc = None
        # set paths
        config_file = os.path.join(checkpoint_dir, "config.json")
        checkpoint_file = os.path.join(checkpoint_dir, "G_100000.pth")
        vocab_file = os.path.join(checkpoint_dir, "vocab.txt")
        # set config params
        with open(config_file, "r", encoding="utf-8") as file:
            # Load the JSON data as a dictionary
            config_org = json.load(file)
        self.config.audio.sample_rate = config_org["data"]["sampling_rate"]
        # self.config.add_blank = config['add_blank']
        # set tokenizer
        vocab = FairseqVocab(vocab_file)
        self.text_encoder.emb = nn.Embedding(vocab.num_chars, config.model_args.hidden_channels)
        self.tokenizer = TTSTokenizer(
            use_phonemes=False,
            text_cleaner=basic_cleaners,
            characters=vocab,
            phonemizer=None,
            add_blank=config_org["data"]["add_blank"],
            use_eos_bos=False,
        )
        # load fairseq checkpoint
        new_chk = rehash_fairseq_vits_checkpoint(checkpoint_file)
        self.load_state_dict(new_chk, strict=strict)
        if eval:
            self.eval()
            assert not self.training

    @staticmethod
    def init_from_config(config: "VitsConfig", samples: Union[List[List], List[Dict]] = None, verbose=True):
        """Initiate model from config

        Args:
            config (VitsConfig): Model config.
            samples (Union[List[List], List[Dict]]): Training samples to parse speaker ids for training.
                Defaults to None.
        """
        from TTS.utils.audio import AudioProcessor

        upsample_rate = torch.prod(torch.as_tensor(config.model_args.upsample_rates_decoder)).item()

        if not config.model_args.encoder_sample_rate:
            assert (
                upsample_rate == config.audio.hop_length
            ), f" [!] Product of upsample rates must be equal to the hop length - {upsample_rate} vs {config.audio.hop_length}"
        else:
            encoder_to_vocoder_upsampling_factor = config.audio.sample_rate / config.model_args.encoder_sample_rate
            effective_hop_length = config.audio.hop_length * encoder_to_vocoder_upsampling_factor
            assert (
                upsample_rate == effective_hop_length
            ), f" [!] Product of upsample rates must be equal to the hop length - {upsample_rate} vs {effective_hop_length}"

        ap = AudioProcessor.init_from_config(config, verbose=verbose)
        tokenizer, new_config = TTSTokenizer.init_from_config(config)
        speaker_manager = SpeakerManager.init_from_config(config, samples)
        language_manager = LanguageManager.init_from_config(config)

        if config.model_args.speaker_encoder_model_path:
            speaker_manager.init_encoder(
                config.model_args.speaker_encoder_model_path, config.model_args.speaker_encoder_config_path
            )
        return Vits(new_config, ap, tokenizer, speaker_manager, language_manager)

    def export_onnx(self, output_path: str = "coqui_vits.onnx", verbose: bool = True):
        """Export model to ONNX format for inference

        Args:
            output_path (str): Path to save the exported model.
            verbose (bool): Print verbose information. Defaults to True.
        """

        # rollback values
        _forward = self.forward
        disc = None
        if hasattr(self, "disc"):
            disc = self.disc
        training = self.training

        # set export mode
        self.disc = None
        self.eval()

        def onnx_inference(text, text_lengths, scales, sid=None, langid=None):
            noise_scale = scales[0]
            length_scale = scales[1]
            noise_scale_dp = scales[2]
            self.noise_scale = noise_scale
            self.length_scale = length_scale
            self.noise_scale_dp = noise_scale_dp
            return self.inference(
                text,
                aux_input={
                    "x_lengths": text_lengths,
                    "d_vectors": None,
                    "speaker_ids": sid,
                    "language_ids": langid,
                    "durations": None,
                },
            )["model_outputs"]

        self.forward = onnx_inference

        # set dummy inputs
        dummy_input_length = 100
        sequences = torch.randint(low=0, high=2, size=(1, dummy_input_length), dtype=torch.long)
        sequence_lengths = torch.LongTensor([sequences.size(1)])
        scales = torch.FloatTensor([self.inference_noise_scale, self.length_scale, self.inference_noise_scale_dp])
        dummy_input = (sequences, sequence_lengths, scales)
        input_names = ["input", "input_lengths", "scales"]

        if self.num_speakers > 0:
            speaker_id = torch.LongTensor([0])
            dummy_input += (speaker_id,)
            input_names.append("sid")

        if hasattr(self, "num_languages") and self.num_languages > 0 and self.embedded_language_dim > 0:
            language_id = torch.LongTensor([0])
            dummy_input += (language_id,)
            input_names.append("langid")

        # export to ONNX
        torch.onnx.export(
            model=self,
            args=dummy_input,
            opset_version=15,
            f=output_path,
            verbose=verbose,
            input_names=input_names,
            output_names=["output"],
            dynamic_axes={
                "input": {0: "batch_size", 1: "phonemes"},
                "input_lengths": {0: "batch_size"},
                "output": {0: "batch_size", 1: "time1", 2: "time2"},
            },
        )

        # rollback
        self.forward = _forward
        if training:
            self.train()
        if not disc is None:
            self.disc = disc

    def load_onnx(self, model_path: str, cuda=False):
        import onnxruntime as ort

        providers = [
            "CPUExecutionProvider"
            if cuda is False
            else ("CUDAExecutionProvider", {"cudnn_conv_algo_search": "DEFAULT"})
        ]
        sess_options = ort.SessionOptions()
        self.onnx_sess = ort.InferenceSession(
            model_path,
            sess_options=sess_options,
            providers=providers,
        )

    def inference_onnx(self, x, x_lengths=None, speaker_id=None, language_id=None):
        """ONNX inference"""

        if isinstance(x, torch.Tensor):
            x = x.cpu().numpy()

        if x_lengths is None:
            x_lengths = np.array([x.shape[1]], dtype=np.int64)

        if isinstance(x_lengths, torch.Tensor):
            x_lengths = x_lengths.cpu().numpy()
        scales = np.array(
            [self.inference_noise_scale, self.length_scale, self.inference_noise_scale_dp],
            dtype=np.float32,
        )
        input_params = {"input": x, "input_lengths": x_lengths, "scales": scales}
        if not speaker_id is None:
            input_params["sid"] = torch.tensor([speaker_id]).cpu().numpy()
        if not language_id is None:
            input_params["langid"] = torch.tensor([language_id]).cpu().numpy()

        audio = self.onnx_sess.run(
            ["output"],
            input_params,
        )
        return audio[0][0]


##################################
# VITS CHARACTERS
##################################


class VitsCharacters(BaseCharacters):
    """Characters class for VITs model for compatibility with pre-trained models"""

    def __init__(
        self,
        graphemes: str = _characters,
        punctuations: str = _punctuations,
        pad: str = _pad,
        ipa_characters: str = _phonemes,
    ) -> None:
        if ipa_characters is not None:
            graphemes += ipa_characters
        super().__init__(graphemes, punctuations, pad, None, None, "<BLNK>", is_unique=False, is_sorted=True)

    def _create_vocab(self):
        self._vocab = [self._pad] + list(self._punctuations) + list(self._characters) + [self._blank]
        self._char_to_id = {char: idx for idx, char in enumerate(self.vocab)}
        # pylint: disable=unnecessary-comprehension
        self._id_to_char = {idx: char for idx, char in enumerate(self.vocab)}

    @staticmethod
    def init_from_config(config: Coqpit):
        if config.characters is not None:
            _pad = config.characters["pad"]
            _punctuations = config.characters["punctuations"]
            _letters = config.characters["characters"]
            _letters_ipa = config.characters["phonemes"]
            return (
                VitsCharacters(graphemes=_letters, ipa_characters=_letters_ipa, punctuations=_punctuations, pad=_pad),
                config,
            )
        characters = VitsCharacters()
        new_config = replace(config, characters=characters.to_config())
        return characters, new_config

    def to_config(self) -> "CharactersConfig":
        return CharactersConfig(
            characters=self._characters,
            punctuations=self._punctuations,
            pad=self._pad,
            eos=None,
            bos=None,
            blank=self._blank,
            is_unique=False,
            is_sorted=True,
        )


class FairseqVocab(BaseVocabulary):
    def __init__(self, vocab: str):
        super(FairseqVocab).__init__()
        self.vocab = vocab

    @property
    def vocab(self):
        """Return the vocabulary dictionary."""
        return self._vocab

    @vocab.setter
    def vocab(self, vocab_file):
        with open(vocab_file, encoding="utf-8") as f:
            self._vocab = [x.replace("\n", "") for x in f.readlines()]
        self.blank = self._vocab[0]
        self.pad = " "
        self._char_to_id = {s: i for i, s in enumerate(self._vocab)}  # pylint: disable=unnecessary-comprehension
        self._id_to_char = {i: s for i, s in enumerate(self._vocab)}  # pylint: disable=unnecessary-comprehension<|MERGE_RESOLUTION|>--- conflicted
+++ resolved
@@ -1199,11 +1199,7 @@
             - d_vectors: :math:`[B, C]`
             - speaker_ids: :math:`[B]`
             - durations: :math: `[B, T_seq]`
-<<<<<<< HEAD
-            - length_scale: :math: `[B, T_seq]` or `[B]`
-=======
             - length_scale: :math: `[B, T_seq]` or `[B]` 
->>>>>>> 1fc2dce0
 
         Return Shapes:
             - model_outputs: :math:`[B, 1, T_wav]`
